import unittest
import torch
from torch.utils.data import DataLoader, Dataset
from easyroutine.interpretability.hooked_model import (
    HookedModel,
    HookedModelConfig,
    ExtractionConfig,
)
from easyroutine.interpretability.activation_cache import ActivationCache
from easyroutine.interpretability.interventions import Intervention
from PIL import Image
import numpy as np
from typing import List


DEVICE = "auto"


class BaseHookedModelTestCase(unittest.TestCase):
    __test__ = False
    CONFIG = None
    MODEL: HookedModel
    INPUTS: dict
    TARGET_TOKEN_POSITION: List[str] = ["inputs-partition-0"]
    input_size: int
    # def setUp(self):
    #     """
    #     Set the config and load a tiny llama model for testing
    #     """
    #     config = HookedModelConfig(
    #         model_name="hf-internal-testing/tiny-random-LlamaForCausalLM",
    #         device_map="balanced",
    #         torch_dtype=torch.bfloat16,
    #         attn_implementation="eager",
    #         batch_size=1,
    #     )
    #     self.model = HookedModel(config)

    # config = HookedModelConfig(
    # model_name="hf-internal-testing/tiny-random-LlamaForCausalLM",
    # device_map="balanced",
    # torch_dtype=torch.bfloat16,
    # attn_implementation="custom_eager",
    # batch_size=1,
    # )
    # self.model = HookedModel(config)

    # self.INPUTS = {
    #     "input_ids": torch.tensor(
    #         [[101, 102, 103, 104, 105, 106]], device=self.model.device()
    #     ),
    #     "attention_mask": torch.tensor(
    #         [[1, 1, 1, 1, 1]], device=self.model.device()
    #     ),
    # }

    # self.TARGET_TOKEN_POSITION = ["inputs-partition-0"]

    def test_device(self):
        device = self.MODEL.device()
        self.assertEqual(device.type, "cuda")

    def test_to_string_tokens(self):
        """
        Test the conversion of tokens to string tokens
        """

        string_tokens = self.MODEL.to_string_tokens(self.INPUTS["input_ids"])
        self.assertEqual(len(string_tokens), self.input_size)

    def test_forward_without_pivot_positions(self):
        extracted_token_position = ["last"]
        cache = self.MODEL.forward(self.INPUTS, extracted_token_position)
        self.assertIn("logits", cache)

    def test_forward_with_pivot_positions(self):
        extracted_token_position = ["inputs-partition-0"]
        cache = self.MODEL.forward(
            self.INPUTS,
            extracted_token_position,
            pivot_positions=[4],
            extraction_config=ExtractionConfig(extract_resid_out=True),
        )
        # assert that cache["resid_out_0"] has shape (1,3,16)
        self.assertIn("resid_out_0", cache)
        self.assertEqual(
            cache["resid_out_0"].shape, (1, 4, self.MODEL.model_config.hidden_size)
        )

        extracted_token_position = ["inputs-partition-1"]
        cache = self.MODEL.forward(
            self.INPUTS,
            extracted_token_position,
            pivot_positions=[4],
            extraction_config=ExtractionConfig(extract_resid_out=True),
        )
        # assert that cache["resid_out_0"] has shape (1,2,16)
        self.assertIn("resid_out_0", cache)
        self.assertEqual(
            cache["resid_out_0"].shape,
            (1, self.input_size - 4, self.MODEL.model_config.hidden_size),
        )

    def test_extract_cache(self):
        """
        Test the extract_cache method of HookedModel.
        """

        # class CustomDataset(Dataset):
        #     def __init__(self, data):
        #         self.data = data

        #     def __len__(self):
        #         return len(self.data)

        #     def __getitem__(self, idx):
        #         return self.data[idx]

        dataloader = [self.INPUTS, self.INPUTS]
        # dataset = CustomDataset(data)
        # dataloader = DataLoader(dataset)

        target_token_positions = ["last"]

        def batch_saver(batch):
            return {"batch_info": batch}

        final_cache = self.MODEL.extract_cache(
            dataloader,
            target_token_positions=target_token_positions,
            batch_saver=batch_saver,
            extraction_config=ExtractionConfig(
                extract_resid_out=True, extract_last_layernorm=True
            ),
        )

        self.assertIn("logits", final_cache)
        self.assertIn("last_layernorm", final_cache)
        self.assertIn("resid_out_0", final_cache)
        self.assertIn("mapping_index", final_cache)
        self.assertTrue(torch.is_tensor(final_cache["logits"]))

    def test_pattern_with_extract_cache(self):
        """
        Test the extract_cache method with attention pattern extraction.
        """
        dataloader = [self.INPUTS, self.INPUTS]
        target_token_positions = ["all"]

        # Create an extraction config with pattern extraction
        extraction_config = ExtractionConfig(
            extract_attn_pattern=True,
            attn_pattern_avg="mean",
            attn_pattern_row_positions=["all"],
        )

        # Extract the cache
        final_cache = self.MODEL.extract_cache(
            dataloader,
            target_token_positions=target_token_positions,
            extraction_config=extraction_config,
        )

        # Check for attention pattern in the cache
        for layer in range(self.MODEL.model_config.num_hidden_layers):
            for head in range(self.MODEL.model_config.num_attention_heads):
                pattern_key = f"pattern_L{layer}H{head}"
                self.assertIn(pattern_key, final_cache)
                self.assertEqual(
                    final_cache[pattern_key].shape,
                    (2, self.input_size, self.input_size),
                )

        # Test with averaging over examples
        extraction_config_avg = ExtractionConfig(
            extract_attn_pattern=True,
            attn_pattern_avg="mean",
            attn_pattern_row_positions=["all"],
            avg_over_example=True,
        )

        avg_cache = self.MODEL.extract_cache(
            dataloader,
            target_token_positions=target_token_positions,
            extraction_config=extraction_config_avg,
        )

        # Check that patterns were averaged over examples (batch dim should be 1)
        pattern_key = f"pattern_L0H0"
        self.assertIn(pattern_key, avg_cache)
        self.assertEqual(
            avg_cache[pattern_key].shape, (1, self.input_size, self.input_size)
        )

    def test_hook_resid_out(self):
        cache = self.MODEL.forward(
            self.INPUTS,
            self.TARGET_TOKEN_POSITION,
            pivot_positions=[4],
            extraction_config=ExtractionConfig(extract_resid_out=True),
        )
        # assert that cache["resid_out_0"] has shape (1,3,16)
        self.assertIn("resid_out_0", cache)
        self.assertEqual(
            cache["resid_out_0"].shape, (1, 4, self.MODEL.model_config.hidden_size)
        )

    def test_hook_resid_out_avg(self):
        cache = self.MODEL.forward(
            self.INPUTS,
            self.TARGET_TOKEN_POSITION + ["all"],
            pivot_positions=[4],
            extraction_config=ExtractionConfig(extract_resid_out=True, avg=True),
        )
        self.assertIn("resid_out_0", cache)
        self.assertEqual(
            cache["resid_out_0"].shape, (1, 2, self.MODEL.model_config.hidden_size)
        )

    def test_slice_tokens(self):
        """
        Test the slice_tokens support in the forward method
        """
        cache = self.MODEL.forward(
            self.INPUTS,
            [(0, 4)],
            pivot_positions=[4],
            extraction_config=ExtractionConfig(extract_resid_out=True),
        )

        self.assertIn("resid_out_0", cache)
        self.assertEqual(
            cache["resid_out_0"].shape, (1, 4, self.MODEL.model_config.hidden_size)
        )

    def test_hook_resid_out_multimodal(self):
        if not self.MODEL.is_multimodal():
            return
        cache = self.MODEL.forward(
            self.INPUTS,
            ["all-image"],
            pivot_positions=[4],
            extraction_config=ExtractionConfig(extract_resid_out=True),
        )
        # assert that cache resid_out_0 has shape (1,something,hid_size)
        self.assertIn("resid_out_0", cache)
        self.assertEqual(
            cache["resid_out_0"][:, :4, :].shape,
            (1, 4, self.MODEL.model_config.hidden_size),
        )

    def test_hook_resid_in(self):
        cache = self.MODEL.forward(
            self.INPUTS,
            self.TARGET_TOKEN_POSITION,
            pivot_positions=[4],
            extraction_config=ExtractionConfig(extract_resid_in=True),
        )
        # assert that cache["resid_in_0"] has shape (1,3,16)
        self.assertIn("resid_in_0", cache)
        self.assertEqual(
            cache["resid_in_0"].shape, (1, 4, self.MODEL.model_config.hidden_size)
        )

    def test_hook_resid_in_avg(self):
        cache = self.MODEL.forward(
            self.INPUTS,
            self.TARGET_TOKEN_POSITION + ["all"],
            pivot_positions=[4],
            extraction_config=ExtractionConfig(extract_resid_in=True, avg=True),
        )
        self.assertIn("resid_in_0", cache)
        self.assertEqual(
            cache["resid_in_0"].shape, (1, 2, self.MODEL.model_config.hidden_size)
        )

    def test_hook_resid_mid(self):
        cache = self.MODEL.forward(
            self.INPUTS,
            self.TARGET_TOKEN_POSITION,
            pivot_positions=[4],
            extraction_config=ExtractionConfig(extract_resid_mid=True),
        )
        # assert that cache["resid_mid_0"] has shape (1,3,16)
        self.assertIn("resid_mid_0", cache)
        self.assertEqual(
            cache["resid_mid_0"].shape, (1, 4, self.MODEL.model_config.hidden_size)
        )

    def test_hook_resid_mid_avg(self):
        cache = self.MODEL.forward(
            self.INPUTS,
            self.TARGET_TOKEN_POSITION + ["all"],
            pivot_positions=[4],
            extraction_config=ExtractionConfig(extract_resid_mid=True, avg=True),
        )
        self.assertIn("resid_mid_0", cache)
        self.assertEqual(
            cache["resid_mid_0"].shape, (1, 2, self.MODEL.model_config.hidden_size)
        )

    def test_hook_extract_head_key_value_keys(self):
        self.MODEL.restore_original_modules()
        cache = self.MODEL.forward(
            self.INPUTS,
            self.TARGET_TOKEN_POSITION,
            pivot_positions=[4],
            extraction_config=ExtractionConfig(
                extract_head_keys=True,
                extract_head_values=True,
                extract_head_queries=True,
            ),
        )

        # assert that cache have "values_L0H1" and "keys_L0H1" and "queries_L0H1"
        self.assertIn("values_L0H1", cache)
        self.assertEqual(
            cache["values_L0H1"].shape, (1, 4, self.MODEL.model_config.head_dim)
        )
        self.assertIn("keys_L0H1", cache)
        self.assertEqual(
            cache["keys_L0H1"].shape, (1, 4, self.MODEL.model_config.head_dim)
        )
        self.assertIn("queries_L0H1", cache)
        self.assertEqual(
            cache["queries_L0H1"].shape, (1, 4, self.MODEL.model_config.head_dim)
        )

    def test_hook_extract_head_key_value_keys_avg(self):
        self.MODEL.restore_original_modules()
        cache = self.MODEL.forward(
            self.INPUTS,
            self.TARGET_TOKEN_POSITION + ["all"],
            pivot_positions=[4],
            extraction_config=ExtractionConfig(
                extract_head_keys=True,
                extract_head_values=True,
                extract_head_queries=True,
                avg=True,
            ),
        )

        # assert that cache have "values_L0H1" and "keys_L0H1" and "queries_L0H1"
        self.assertIn("values_L0H1", cache)
        self.assertEqual(
            cache["values_L0H1"].shape, (1, 2, self.MODEL.model_config.head_dim)
        )
        self.assertIn("keys_L0H1", cache)
        self.assertEqual(
            cache["keys_L0H1"].shape, (1, 2, self.MODEL.model_config.head_dim)
        )
        self.assertIn("queries_L0H1", cache)
        self.assertEqual(
            cache["queries_L0H1"].shape, (1, 2, self.MODEL.model_config.head_dim)
        )

    def test_hook_extract_head_out(self):
        cache = self.MODEL.forward(
            self.INPUTS,
            self.TARGET_TOKEN_POSITION,
            pivot_positions=[4],
            extraction_config=ExtractionConfig(extract_head_out=True),
        )
        # assert that cache["head_out_L0H1"] has shape (1, num_heads, 5, hidden_size)
        self.assertIn("head_out_L0H1", cache)
        self.assertEqual(
            cache["head_out_L0H1"].shape,
            (1, 4, self.MODEL.model_config.hidden_size),
        )

    def test_hook_extract_attn_in(self):
        cache = self.MODEL.forward(
            self.INPUTS,
            self.TARGET_TOKEN_POSITION,
            pivot_positions=[4],
            extraction_config=ExtractionConfig(extract_attn_in=True),
        )
        # assert that cache["attn_in_0"] has shape (1, 4, )
        self.assertIn("attn_in_0", cache)
        self.assertEqual(
            cache["attn_in_0"].shape, (1, 4, self.MODEL.model_config.hidden_size)
        )

    def test_hook_extract_attn_out(self):
        cache = self.MODEL.forward(
            self.INPUTS,
            self.TARGET_TOKEN_POSITION,
            pivot_positions=[4],
            extraction_config=ExtractionConfig(extract_attn_out=True),
        )
        # assert that cache["attn_out_0"] has shape (1, 4, )
        self.assertIn("attn_out_0", cache)
        self.assertEqual(
            cache["attn_out_0"].shape, (1, 4, self.MODEL.model_config.hidden_size)
        )

    def test_hook_extract_mlp_out(self):
        cache = self.MODEL.forward(
            self.INPUTS,
            self.TARGET_TOKEN_POSITION,
            pivot_positions=[4],
            extraction_config=ExtractionConfig(extract_mlp_out=True),
        )
        # assert that cache["mlp_out_0"] has shape (1, 4, )
        self.assertIn("mlp_out_0", cache)
        self.assertEqual(
            cache["mlp_out_0"].shape, (1, 4, self.MODEL.model_config.hidden_size)
        )

    def test_hook_extract_last_layernorm(self):
        cache = self.MODEL.forward(
            self.INPUTS,
            self.TARGET_TOKEN_POSITION,
            pivot_positions=[4],
            extraction_config=ExtractionConfig(extract_last_layernorm=True),
        )
        # assert that cache["last_layernorm
        self.assertIn("last_layernorm", cache)

    def test_hook_extract_resid_in_post_layernorm(self):
        cache = self.MODEL.forward(
            self.INPUTS,
            self.TARGET_TOKEN_POSITION,
            pivot_positions=[4],
            extraction_config=ExtractionConfig(extract_resid_in_post_layernorm=True),
        )
        # assert that cache["resid_in_post_layernorm_0"] has shape (1, 4, 16)
        self.assertIn("resid_in_post_layernorm_0", cache)
        self.assertEqual(
            cache["resid_in_post_layernorm_0"].shape,
            (1, 4, self.MODEL.model_config.hidden_size),
        )

    def test_hook_extract_avg_over_examples_attn_pattern(self):
        """
        Original minimal test. We'll keep it here as-is for reference.
        """
        external_cache = ActivationCache()
        external_cache["avg_pattern_L1H1"] = torch.randn(
            1, self.input_size, self.input_size
        )

        # Example call
        cache = self.MODEL.forward(
            self.INPUTS,
            target_token_positions=["all"],
            pivot_positions=[4],
            extraction_config=ExtractionConfig(
                extract_attn_pattern=True,
                avg_over_example=True,
                attn_pattern_row_positions=["last"],
            ),
            external_cache=external_cache,
            batch_idx=1,
        )

        # Assert that cache["avg_pattern_L1H1"] has shape (1, self.input_size, self.input_size)
        self.assertIn("avg_pattern_L1H1", external_cache)
        self.assertEqual(
            external_cache["avg_pattern_L1H1"].shape,
            (1, self.input_size, self.input_size),
        )

    def test_attn_pattern_all_methods_and_row_partitions(self):
        """
        Expanded test to verify that attention_pattern_head handles
        multiple avg_methods and row_partitions as intended.
        """
        methods = ["mean", "sum", "baseline_ratio"]

        # Example partitions:
        #  1) None -> uses the same token groups as `target_token_positions`
        #  2) "last" -> if your code interprets strings as special instructions
        #  3) "all"  -> similarly
        #  4) Explicit partitions as a list of tuples, e.g. [(0,1,2), (3,4,5)]
        row_partitions = [
            None,
            ["all"],
            ["last"],
            [(0, 3), (3, 5)],  # example: two groups
        ]

        for method in methods:
            for partition in row_partitions:
                with self.subTest(method=method, row_partition=partition):
                    # You can create a fresh cache each time, or reuse if you prefer.

                    # Example call: pick some pivot positions or target token positions.
                    # Here we do something more interesting than the single pivot=4
                    # so you can see how multiple groups might be tested.
                    # If your code needs token_positions to be a list of tuples, you can do so:
                    target_pos = [(0, 1), (2, 3)]  # example grouping
                    pivot_pos = [4, 5]  # just an example

                    cache = self.MODEL.forward(
                        self.INPUTS,
                        target_token_positions=target_pos,
                        pivot_positions=pivot_pos,
                        extraction_config=ExtractionConfig(
                            extract_attn_pattern=True,
                            avg_over_example=False,  # ensures we run the averaging path
                            attn_pattern_avg=method,  # type: ignore
                            attn_pattern_row_positions=partition,
                        ),
                        batch_idx=0,  # or 1, or whichever
                    )

                    # Depending on your usage, you might store the results in specific keys
                    # For example, "pattern_L0H0", "pattern_L0H1", etc.
                    # So we can assert they exist in external_cache:
                    for h in range(
                        self.MODEL.model_config.num_attention_heads
                    ):  # adapt to your model
                        key = f"pattern_L0H{h}"
                        # or if your code calls add_with_info as "pattern_L{layer}H{h}"
                        # or "avg_pattern_L{layer}H{h}", etc.
                        self.assertIn(
                            key,
                            cache.keys(),
                            msg=f"Missing {key} in cache with method={method} partition={partition}",
                        )
                        if partition is None:
                            self.assertEqual(
                                cache[key].shape,
                                (1, 2, 2),
                                msg=f"Shape mismatch for {key} with method={method} partition={partition}",
                            )
                        else:
                            if len(partition) == 1:
                                self.assertEqual(
                                    cache[key].shape,
                                    (1, 1, 2),
                                    msg=f"Shape mismatch for {key} with method={method} partition={partition}",
                                )
                            elif len(partition) == 2:
                                self.assertEqual(
                                    cache[key].shape,
                                    (1, 2, 2),
                                    msg=f"Shape mismatch for {key} with method={method} partition={partition}",
                                )

    def test_hook_extract_attn_pattern(self):
        cache = self.MODEL.forward(
            self.INPUTS,
            ["all"],
            pivot_positions=[4],
            extraction_config=ExtractionConfig(extract_attn_pattern=True),
        )
        print(cache.keys())
        # assert that cache["attn_pattern_0"] has shape (1, 4, 16, 16)
        self.assertIn("pattern_L1H1", cache)
        self.assertEqual(
            cache["pattern_L1H1"].shape, (1, self.input_size, self.input_size)
        )

    def test_extract_cache_with_gradient_computation(self):
        cache_with_gradients = self.MODEL.extract_cache(
            dataloader=[{**self.INPUTS, "vocabulary_index":123} , {**self.INPUTS, "vocabulary_index":129}],
            target_token_positions=["last"],
            extraction_config=ExtractionConfig(
                extract_resid_out=True, 
                extract_embed=True, 
                keep_gradient=True
            ),
            dict_token_index=torch.tensor([0, 1]),
        )
        # assert the presence of the keys
        self.assertIn("input_embeddings_gradients", cache_with_gradients)
        self.assertEqual(
            cache_with_gradients["input_embeddings_gradients"].shape, cache_with_gradients["input_embeddings"].shape
        )

    def test_module_wrapper(self):
        """
        Test if the wrapper that substitutes part of the model works equivalently to the original model.
        """

        # run the model with the original model
        self.MODEL.restore_original_modules()
        cache_original = self.MODEL.forward(
            self.INPUTS,
            self.TARGET_TOKEN_POSITION,
            extraction_config=ExtractionConfig(
                extract_resid_out=True,
                extract_resid_in=True,
                extract_resid_mid=True,
                extract_attn_in=True,
            ),
        )

        self.MODEL.set_custom_modules()
        cache_custom = self.MODEL.forward(
            self.INPUTS,
            self.TARGET_TOKEN_POSITION,
            extraction_config=ExtractionConfig(
                extract_resid_out=True,
                extract_resid_in=True,
                extract_resid_mid=True,
                extract_attn_in=True,
            ),
        )

        # assert that the output of the original model and the custom model are the same
        for key in cache_original.keys():
            if key in cache_custom:
                if isinstance(cache_original[key], torch.Tensor):
                    if not torch.allclose(cache_original[key], cache_custom[key]):
                        print(f"Mismatch found in key: {key}")
                    self.assertTrue(
                        torch.allclose(cache_original[key], cache_custom[key])
                    )

    def test_get_last_layernorm(self):
        norm = self.MODEL.get_last_layernorm()
        self.assertIsNotNone(norm)

    def get_lm_head(self):
        unembed = self.MODEL.get_lm_head()

        # assert is not None
        self.assertIsNotNone(unembed)

    def test_generate(self):
        pass  # TODO: Implement this test

    def test_generate_with_extract_cache(self):
        # TODO: Implement this test
        pass

    def test_ablation_attn_matrix(self):
        ablation_cache = self.MODEL.forward(
            self.INPUTS,
            target_token_positions=["all"],
            pivot_positions=[4],
            extraction_config=ExtractionConfig(
                extract_resid_out=True,
                extract_attn_pattern=True,
            ),
            interventions=[
                Intervention(
                    type="columns",
                    activation="pattern_L1H2",
                    token_positions=["inputs-partition-0"],
                    patching_values="ablation",
                )
            ],
        )

        # cache = self.MODEL.forward(
        #     self.INPUTS,
        #     target_token_positions=["last"],
        #     pivot_positions=[4],
        #     extraction_config=ExtractionConfig(
        #         extract_resid_out=True,
        #         extract_attn_pattern=True,
        #     )
        # )
        # assert that cache["pattern_L1H1"] is in the cache
        self.assertIn("pattern_L1H1", ablation_cache)
        # assert that cache["resid_out_0"] has shape (1,self.input_size,self.input_size)
        self.assertEqual(
            ablation_cache["pattern_L1H2"].shape, (1, self.input_size, self.input_size)
        )

        self.assertEqual(ablation_cache["pattern_L1H2"][0, :4, :4].sum(), 0)

    def test_ablation_attn_matrix_lm_only(self):
        self.MODEL.use_language_model_only()
        ablation_cache = self.MODEL.forward(
            inputs={
                "input_ids": self.INPUTS["input_ids"],
                "attention_mask": self.INPUTS["attention_mask"],
            },
            target_token_positions=["all"],
            pivot_positions=[4],
            extraction_config=ExtractionConfig(
                extract_resid_out=True,
                extract_attn_pattern=True,
            ),
            interventions=[
                Intervention(
                    type="columns",
                    activation="pattern_L1H2",
                    token_positions=["inputs-partition-0"],
                    patching_values="ablation",
                )
            ],
        )

        # cache = self.MODEL.forward(
        #     self.INPUTS,
        #     target_token_positions=["last"],
        #     pivot_positions=[4],
        #     extraction_config=ExtractionConfig(
        #         extract_resid_out=True,
        #         extract_attn_pattern=True,
        #     )
        # )
        # assert that cache["pattern_L1H1"] is in the cache
        self.assertIn("pattern_L1H1", ablation_cache)
        # assert that cache["resid_out_0"] has shape (1,self.input_size,self.input_size)
        self.assertEqual(
            ablation_cache["pattern_L1H2"].shape, (1, self.input_size, self.input_size)
        )

        self.assertEqual(ablation_cache["pattern_L1H2"][0, :4, :4].sum(), 0)

    def test_token_index(self):
        # TODO: add edge cases for token_index
        pass

    def test_intervention(self):
        pass


################### BASE TEST CASES ######################
class TestHookedTestModel(BaseHookedModelTestCase):
    """
    This is a *concrete* test class recognized by the VS Code test explorer.
    It inherits all test_* methods from BaseHookedModelTestCase.
    """

    @classmethod
    def setUpClass(cls):
        super().setUpClass()
        cls.MODEL = HookedModel(
            HookedModelConfig(
                model_name="hf-internal-testing/tiny-random-LlamaForCausalLM",
                device_map="auto",
                torch_dtype=torch.bfloat16,
                attn_implementation="custom_eager",
                batch_size=1,
            )
        )
        cls.INPUTS = {
            "input_ids": torch.tensor([[101, 102, 103, 104, 105, 106]], device="cuda"),
            "attention_mask": torch.tensor([[1, 1, 1, 1, 1, 1]], device="cuda"),
        }
        cls.input_size = cls.INPUTS["input_ids"].shape[1]


################# Utils ####################


def get_a_random_pil():
    # Define image dimensions
    width, height = 256, 256

    # Create random pixel data
    random_data = np.random.randint(0, 256, (height, width, 3), dtype=np.uint8)

    # Create an image from the random data
    random_image = Image.fromarray(random_data)

    return random_image


################## Test Cases for Chameleon Model ####################


class TestHookedChameleonModel(BaseHookedModelTestCase):
    @classmethod
    def setUpClass(cls):
        super().setUpClass()
        cls.MODEL = HookedModel(
            HookedModelConfig(
                model_name="facebook/chameleon-7b",
                device_map=DEVICE,
                torch_dtype=torch.bfloat16,
                attn_implementation="custom_eager",
                batch_size=1,
            )
        )
        tokenizer = cls.MODEL.get_tokenizer()
        cls.INPUTS = tokenizer(
            text="This is a test. <image>. This is a test",
            images=[
                # pil image between 0 and 1
                get_a_random_pil()
            ],
            return_tensors="pt",
        )  # type: ignore
        cls.INPUTS = {k: v.to(cls.MODEL.device()) for k, v in cls.INPUTS.items()}
        cls.INPUTS["pixel_values"] = cls.INPUTS["pixel_values"].to(
            cls.MODEL.config.torch_dtype
        )
        cls.input_size = cls.INPUTS["input_ids"].shape[1]


################## Test Cases for pixtral Model ####################


class TestHookedPixtralModel(BaseHookedModelTestCase):
    @classmethod
    def setUpClass(cls):
        super().setUpClass()
        cls.MODEL = HookedModel(
            HookedModelConfig(
                model_name="mistral-community/pixtral-12b",
                device_map=DEVICE,
                torch_dtype=torch.bfloat16,
                attn_implementation="custom_eager",
                batch_size=1,
            )
        )
        tokenizer = cls.MODEL.get_tokenizer()
        cls.INPUTS = tokenizer(
            text="This is a test. [IMG]. This is a test",
            images=[get_a_random_pil()],
            return_tensors="pt",
        )

        cls.input_size = cls.INPUTS["input_ids"].shape[1]


################## Test Cases for llava Model ####################


class TestHookedLlavaModel(BaseHookedModelTestCase):
    @classmethod
    def setUpClass(cls):
        super().setUpClass()
        cls.MODEL = HookedModel(
            HookedModelConfig(
                model_name="llava-hf/llava-v1.6-mistral-7b-hf",
                device_map=DEVICE,
                torch_dtype=torch.bfloat16,
                attn_implementation="custom_eager",
                batch_size=1,
            )
        )
        tokenizer = cls.MODEL.get_tokenizer()
        cls.INPUTS = tokenizer(
            text="This is a test. <image>. This is a test",
            images=[get_a_random_pil()],
            return_tensors="pt",
        )  # type: ignore

        cls.input_size = cls.INPUTS["input_ids"].shape[1]


class TestHookedGemma3Model(BaseHookedModelTestCase):
    @classmethod
    def setUpClass(cls):
        super().setUpClass()
        cls.MODEL = HookedModel(
            HookedModelConfig(
                model_name="google/gemma-3-4b-it",
                device_map=DEVICE,
                torch_dtype=torch.bfloat16,
                attn_implementation="custom_eager",
                batch_size=1,
            )
        )
        tokenizer = cls.MODEL.get_tokenizer()
<<<<<<< HEAD
        # messages = [
        #     {
        #         "role": "system",
        #         "content": [{"type": "text", "text": "You are a helpful assistant."}]
        #     },
        #     {
        #         "role": "user",
        #         "content": [
        #             {"type": "image", "image": get_a_random_pil()},
        #             {"type": "text", "text": "Describe this image in detail."}
        #         ]
        #     }
        # ]

        # cls.INPUTS  = tokenizer.apply_chat_template(
        #     messages, add_generation_prompt=True, tokenize=True,
        #     return_dict=True, return_tensors="pt"
        # )
        cls.INPUTS = tokenizer(text="<start_of_image>", images=[get_a_random_pil()], return_tensors="pt")
        
=======
        messages = [
            {
                "role": "system",
                "content": [{"type": "text", "text": "You are a helpful assistant."}],
            },
            {
                "role": "user",
                "content": [
                    {"type": "image", "image": get_a_random_pil()},
                    {"type": "text", "text": "Describe this image in detail."},
                ],
            },
        ]

        cls.INPUTS = tokenizer.apply_chat_template(
            messages,
            add_generation_prompt=True,
            tokenize=True,
            return_dict=True,
            return_tensors="pt",
        )

>>>>>>> da4f7e16
        cls.input_size = cls.INPUTS["input_ids"].shape[1]


# if __name__ == "__main__":
#     unittest.main(verbosity=2)


if __name__ == "__main__":
    unittest.main()<|MERGE_RESOLUTION|>--- conflicted
+++ resolved
@@ -853,7 +853,6 @@
             )
         )
         tokenizer = cls.MODEL.get_tokenizer()
-<<<<<<< HEAD
         # messages = [
         #     {
         #         "role": "system",
@@ -874,30 +873,6 @@
         # )
         cls.INPUTS = tokenizer(text="<start_of_image>", images=[get_a_random_pil()], return_tensors="pt")
         
-=======
-        messages = [
-            {
-                "role": "system",
-                "content": [{"type": "text", "text": "You are a helpful assistant."}],
-            },
-            {
-                "role": "user",
-                "content": [
-                    {"type": "image", "image": get_a_random_pil()},
-                    {"type": "text", "text": "Describe this image in detail."},
-                ],
-            },
-        ]
-
-        cls.INPUTS = tokenizer.apply_chat_template(
-            messages,
-            add_generation_prompt=True,
-            tokenize=True,
-            return_dict=True,
-            return_tensors="pt",
-        )
-
->>>>>>> da4f7e16
         cls.input_size = cls.INPUTS["input_ids"].shape[1]
 
 
