import torch
from transformers import (
    GenerationConfig,
)
from typing import (
    Union,
    Literal,
    Optional,
    List,
    Dict,
    Callable,
    Any,
)

<<<<<<< HEAD
from easyroutine.interpretability.models import (
    ModelFactory,
    TokenizerFactory,
    InputHandler,
)
=======
from easyroutine.interpretability.models import ModelFactory, TokenizerFactory
>>>>>>> ef09e79e
from easyroutine.interpretability.token_index import TokenIndex
from easyroutine.interpretability.utils import get_attribute_by_name
from easyroutine.logger import Logger, LambdaLogger
from tqdm import tqdm
from dataclasses import dataclass
from easyroutine.interpretability.ablation import AblationManager


# from src.model.emu3.
from easyroutine.interpretability.utils import (
    aggregate_cache_efficient,
    to_string_tokens,
    map_token_to_pos,
    preprocess_patching_queries,
    logit_diff,
    get_attribute_from_name,
    kl_divergence_diff,
)
from easyroutine.interpretability.hooks import (
    partial,
    embed_hook,
    save_resid_hook,
    projected_value_vectors_head,
    avg_attention_pattern_head,
    attention_pattern_head,
    get_module_by_path,
)

from functools import partial
import pandas as pd


LambdaLogger.log(
    "This implementation use a fork of the HuggingFace transformer library to perform some experiment. Be sure to have the right version of the library (pip install git+https://github.com/francescortu/transformers.git@easyroutine)",
    level="WARNING",
)

# to avoid running out of shared memory
# torch.multiprocessing.set_sharing_strategy("file_system")


@dataclass
class HookedModelConfig:
    model_name: str
    device_map: Literal["balanced", "cuda", "cpu", "auto"] = "balanced"
    torch_dtype: torch.dtype = torch.bfloat16
    attn_implementation: Literal["eager", "flash_attention_2"] = "eager"
    batch_size: int = 1


class HookedModel:
    """
    This class is a wrapper around the huggingface model that allows to extract the activations of the model. It is support
    advanced mechanistic intepretability methods like ablation, patching, etc.
    """

    def __init__(self, config: HookedModelConfig, log_file_path: Optional[str] = None):
        self.logger = Logger(
            logname="HookedModel",
            level="info",
            log_file_path=log_file_path,
        )

        self.config = config
        self.hf_model, self.hf_language_model, self.model_config = ModelFactory.load_model(
            model_name=config.model_name,
            device_map=config.device_map,
            torch_dtype=config.torch_dtype,
            attn_implementation=config.attn_implementation,
        )

        tokenizer, processor = TokenizerFactory.load_tokenizer(
            model_name=config.model_name,
            torch_dtype=config.torch_dtype,
            device_map=config.device_map,
        )
        self.hf_tokenizer = tokenizer
        self.input_handler = InputHandler(model_name=config.model_name)
        if processor is True:
            self.processor = tokenizer
            self.text_tokenizer = self.processor.tokenizer  # type: ignore
        else:
            self.processor = None
            self.text_tokenizer = tokenizer
        
            
        # self.hf_language_model = extract_language_model(self.hf_model)
        
            
        self.first_device = next(self.hf_model.parameters()).device
        device_num = torch.cuda.device_count()
        self.logger.info(
            f"Model loaded in {device_num} devices. First device: {self.first_device}",
            std_out=True,
        )
        self.act_type_to_hook_name = {
            "resid_in": self.model_config.residual_stream_input_hook_name,
            "resid_out": self.model_config.residual_stream_hook_name,
            "resid_mid": self.model_config.intermediate_stream_hook_name,
            "attn_out": self.model_config.attn_out_hook_name,
            "attn_in": self.model_config.attn_in_hook_name,
            "values": self.model_config.attn_value_hook_name,
            # Add other act_types if needed
        }
        self.additional_hooks = []
        self.assert_all_modules_exist()
        
    def __repr__(self):
        return f"""HookedModel(model_name={self.config.model_name}):
        {self.hf_model.__repr__()}
    """

    @classmethod
    def from_pretrained(cls, model_name: str, **kwargs):
        return cls(HookedModelConfig(model_name=model_name, **kwargs))

    def assert_module_exists(self, component: str):
        # Remove '.input' or '.output' from the component
        component = component.replace(".input", "").replace(".output", "")

        # Check if '{}' is in the component, indicating layer indexing
        if "{}" in component:
            for i in range(0, self.model_config.num_hidden_layers):
                attr_name = component.format(i)
                try:
                    get_attribute_by_name(self.hf_model, attr_name)
                except AttributeError:
                    raise ValueError(
                        f"Component '{attr_name}' does not exist in the model. Please check the model configuration."
                    )
        else:
            try:
                get_attribute_by_name(self.hf_model, component)
            except AttributeError:
                raise ValueError(
                    f"Component '{component}' does not exist in the model. Please check the model configuration."
                )

    def assert_all_modules_exist(self):
        # get the list of all attributes of model_config
        all_attributes = [attr_name for attr_name in self.model_config.__dict__.keys()]
        # save just the attributes that have "hook" in the name
        hook_attributes = [
            attr_name for attr_name in all_attributes if "hook" in attr_name
        ]
        for hook_attribute in hook_attributes:
            self.assert_module_exists(getattr(self.model_config, hook_attribute))
            
    def use_full_model(self):
        self.use_language_model = False
        if self.processor is not None:
            self.logger.info("Using full model capabilities", std_out=True)
        else:
            self.logger.info("Using full text only model capabilities", std_out=True)

    def use_language_model_only(self):
        if self.hf_language_model is None:
            self.logger.warning("The model does not have a separate language model that can be used", std_out=True)
        else:
            self.use_language_model = True
            self.logger.info("Using only language model capabilities", std_out=True)
            
    
    def get_tokenizer(self):
        return self.hf_tokenizer

    def get_text_tokenizer(self):
        r"""
        If the tokenizer is a processor, return just the tokenizer. If the tokenizer is a tokenizer, return the tokenizer
        
        Args:
            None
        
        Returns:
            tokenizer: the tokenizer of the model
        """
        if self.processor is not None:
            if not hasattr(self.processor, "tokenizer"):
                raise ValueError("The processor does not have a tokenizer")
            return self.processor.tokenizer  # type: ignore
        return self.hf_tokenizer

    def get_processor(self):
<<<<<<< HEAD
        if self.processor is None:
            raise ValueError("The model does not have a processor")
=======
        r"""
        Return the processor of the model (None if the model does not have a processor, i.e. text only model)
        
        Args:
            None
        
        Returns:
            processor: the processor of the model
        """
>>>>>>> ef09e79e
        return self.processor

    def eval(self):
        r"""
        Set the model in evaluation mode
        """
        self.hf_model.eval()

    def device(self):
        r"""
        Return the device of the model. If the model is in multiple devices, it will return the first device
        
        Args:
            None
        
        Returns:
            device: the device of the model
        """
        return self.first_device
<<<<<<< HEAD

    def register_forward_hook(self, component: str, hook_function: Callable):
=======
    
    def register_forward_hook(self, component:str, hook_function: Callable):
        r"""
        Add a new hook to the model. The hook will be called in the forward pass of the model.
        
        Args:
            component (str): the component of the model where the hook will be added.
            hook_function (Callable): the function that will be called in the forward pass of the model. The function must have the following signature:
                def hook_function(module, input, output):
                    pass
            
        Returns:
            None
            
        Examples:
            >>> def hook_function(module, input, output):
            >>>     # your code here
            >>>     pass
            >>> model.register_forward_hook("model.layers[0].self_attn", hook_function)        
        """
>>>>>>> ef09e79e
        self.additional_hooks.append(
            {
                "component": component,
                "intervention": hook_function,
            }
        )

    def to_string_tokens(
        self,
        tokens: Union[list, torch.Tensor],
    ):
        r"""
        Transform a list or a tensor of tokens in a list of string tokens.
        
        Args:
            tokens (Union[list, torch.Tensor]): the tokens to transform in string tokens
            
        Returns:
            string_tokens (list): the list of string tokens
            
        Examples:
            >>> tokens = [101, 1234, 1235, 102]
            >>> model.to_string_tokens(tokens)
            ['[CLS]', 'hello', 'world', '[SEP]']
        """
        if isinstance(tokens, torch.Tensor):
            tokens = tokens.tolist()
        string_tokens = []
        for tok in tokens:
            string_tokens.append(self.hf_tokenizer.decode(tok))  # type: ignore
        return string_tokens

    def create_hooks(
        self,
        inputs,
        cache: Dict[str, torch.Tensor],
        token_index: List,
        token_dict: Dict,
        # string_tokens: List[str],
        attn_heads: Union[list[dict], Literal["all"]] = "all",
        extract_attn_pattern: bool = False,
        extract_attn_out: bool = False,
        extract_attn_in: bool = False,
        extract_avg_attn_pattern: bool = False,
        extract_avg_values_vectors_projected: bool = False,
        extract_resid_in: bool = False,
<<<<<<< HEAD
        extract_resid_out: bool = False,
=======
        extract_resid_out: bool = False,  
>>>>>>> ef09e79e
        extract_values: bool = False,
        extract_resid_mid: bool = False,
        save_input_ids: bool = False,
        extract_head_out: bool = False,
        extract_values_vectors_projected: bool = False,
        extract_avg: bool = False,
        ablation_queries: Optional[Union[dict, pd.DataFrame]] = None,
        patching_queries: Optional[Union[dict, pd.DataFrame]] = None,
        batch_idx: Optional[int] = None,
        external_cache: Optional[Dict[str, torch.Tensor]] = None,
    ):
        r"""
        Create the hooks to extract the activations of the model. The hooks will be added to the model and will be called in the forward pass of the model.
        
        Args:
<<<<<<< HEAD
            - inputs: dictionary with the inputs of the model {"input_ids": ..., "attention_mask": ..., "pixel_values": ...}
            - attn_heads: list of dictionaries with the layer and head we want to extract something (e.g. attn pattern or values vectors...). If "all" is passed, it will extract all the heads of all the layers
            it expect a list of dictionaries with the keys "layer" and "head": [{"layer": 0, "head": 0}, {"layer": 1, "head": 1}, ...] # NICE-TO-HAVE: add a assert to check the format
            - extract_attn_pattern: bool to extract the attention pattern (i.e. the attention matrix)
            - extract_avg_attn_pattern: bool to extract the average attention pattern. It will extract the average of the attention pattern of the heads passed in attn_heads. The average is saved in the external_cache
            - extract_avg_values_vectors: bool to extract the average values vectors. It will extract the average of the values vectors of the heads passed in attn_heads. The average is saved in the external_cache. The computation will be
                                        alpha_ij * ||V_j|| where alpha_ij is the attention pattern and V_j is the values vectors for each element of the batch. The average is computed for each element of the batch. It return a matrix of shape [batch, seq_len, seq_len]
            - extract_intermediate_states: bool to extract the intermediate states of the model (i.e. the hiddden rappresentation between the attention and the MLP)
            - save_input_ids: bool to save the input_ids in the cache
            - extract_head_out: bool to extract the output of the heads. It will extract the output of the heads projected by the final W_O projection.
            - extract_values_vectors: bool to extract the values vectors. It will extract the values vectors projected by the final W_O projection. If X_i is the residual stream of the i layer, it will return W_OV * X_i
            - move_to_cpu: bool to move the activations to the cpu before returning the cache. Sometimes it's useful to move the activations to the cpu to avoid to fill the gpu memory, while sometimes it's better to keep the activations on the gpu to avoid to move them back and forth
            - ablation_queries: dataframe with the ablation queries. The user can configure the ablation through a json file passed to extract_activations.py
            - patching_queries: dataframe with the patching queries.
            - freeze_ablation: if true, the attention weights will be frozen during the ablation.
            - external_cache: dictionary with the activations of the model. If passed, the activations will be saved in this dictionary. This is useful if we want to save average activations of multiple batches
            - idx_batch: index of the batch. It's useful to save the activations in the external_cache or perform mean computation

=======
            inputs (dict): dictionary with the inputs of the model (input_ids, attention_mask, pixel_values ...)
            cache (dict): dictionary where the activations of the model will be saved
            extracted_token_position (list[str]): list of tokens to extract the activations from (["last", "end-image", "start-image", "first"])
            string_tokens (list[str]): list of string tokens
            split_positions (Optional[list[int]]): list of split positions of the tokens
            attn_heads (Union[list[dict], Literal["all"]]): list of dictionaries with the layer and head to extract the attention pattern or 'all' to
            extract_attn_pattern (bool): if True, extract the attention pattern of the attn_heads passed
            extract_attn_out (bool): if True, extract the output of the attention of the attn_heads passed
            extract_attn_in (bool): if True, extract the input of the attention of the attn_heads passed
            extract_avg_attn_pattern (bool): if True, extract the average attention pattern of the model
            extract_avg_values_vectors_projected (bool): if True, extract the average values vectors projected of the model
            extract_resid_in (bool): if True, extract the input of the residual stream
            extract_resid_out (bool): if True, extract the output of the residual stream
            extract_values (bool): if True, extract the values of the attention
            extract_resid_mid (bool): if True, extract the output of the intermediate stream
            save_input_ids (bool): if True, save the input_ids in the cache
            extract_head_out (bool): if True, extract the output of the heads
            extract_values_vectors_projected (bool): if True, extract the values vectors projected of the model
            extract_avg (bool): if True, extract the average of the activations
            ablation_queries (Optional[Union[dict, pd.DataFrame]]): dictionary or dataframe with the ablation queries to perform during forward pass
            patching_queries (Optional[Union[dict, pd.DataFrame]]): dictionary or dataframe with the patching queries to perform during forward pass
            batch_idx (Optional[int]): index of the batch in the dataloader
            external_cache (Optional[Dict[str, torch.Tensor]]): external cache to use in the forward pass
            
>>>>>>> ef09e79e
        Returns:
            hooks (list[dict]): list of dictionaries with the component and the intervention to perform in the forward pass of the model
        """
        if extract_attn_pattern or extract_head_out or extract_values_vectors_projected:
            if (
                attn_heads is None
            ):  # attn_head must be passed if we want to extract the attention pattern or the output of the heads. If not, raise an error
                raise ValueError(
                    "attn_heads must be a list of dictionaries with the layer and head to extract the attention pattern or 'all' to extract all the heads of all the layers"
                )

        # process the token where we want the activation from

        # token_index, token_dict = TokenIndex(
        #     self.config.model_name, split_positions=split_positions
        # ).get_token_index(tokens=target_token_positions, string_tokens=string_tokens)

        # define a dynamic factory hook. It takes a function and the corresponding kwargs and returns a function that pyvene can use. This is necessary to use partial() in the hook function
        # but still be consistent with the type of the function that pyvene expects. It's basically a custom partial function that retuns a function of type FuncType

        hooks = []

        if extract_resid_out:
            # assert that the component exists in the model
            hooks += [
                {
                    "component": self.model_config.residual_stream_hook_name.format(i),
                    "intervention": partial(
                        save_resid_hook,
                        cache=cache,
                        cache_key=f"resid_out_{i}",
                        token_index=token_index,
                    ),
                }
                for i in range(0, self.model_config.num_hidden_layers)
            ]
        if extract_resid_in:
            # assert that the component exists in the model
            hooks += [
                {
                    "component": self.model_config.residual_stream_input_hook_name.format(
                        i
                    ),
                    "intervention": partial(
                        save_resid_hook,
                        cache=cache,
                        cache_key=f"resid_in_{i}",
                        token_index=token_index,
                    ),
                }
                for i in range(0, self.model_config.num_hidden_layers)
            ]

        if save_input_ids:
            hooks += [
                {
                    "component": self.model_config.embed_tokens,
                    "intervention": partial(
                        embed_hook,
                        cache=cache,
                        cache_key="input_ids",
                    ),
                }
            ]

        if extract_values:
            hooks += [
                {
                    "component": self.model_config.attn_value_hook_name.format(i),
                    "intervention": partial(
                        save_resid_hook,
                        cache=cache,
                        cache_key=f"values_{i}",
                        token_index=token_index,
                    ),
                }
                for i in range(0, self.model_config.num_hidden_layers)
            ]

        if extract_attn_in:
            hooks += [
                {
                    "component": self.model_config.attn_in_hook_name.format(i),
                    "intervention": partial(
                        save_resid_hook,
                        cache=cache,
                        cache_key=f"attn_in_{i}",
                        token_index=token_index,
                    ),
                }
                for i in range(0, self.model_config.num_hidden_layers)
            ]

        if extract_attn_out:
            hooks += [
                {
                    "component": self.model_config.attn_out_hook_name.format(i),
                    "intervention": partial(
                        save_resid_hook,
                        cache=cache,
                        cache_key=f"attn_out_{i}",
                        token_index=token_index,
                    ),
                }
                for i in range(0, self.model_config.num_hidden_layers)
            ]

        if extract_avg:
            # Define a hook that saves the activations of the residual stream
            raise NotImplementedError(
                "The hook for the average is not working with token_index as a list"
            )

            # hooks.extend(
            #     [
            #         {
            #             "component": self.model_config.residual_stream_hook_name.format(
            #                 i
            #             ),
            #             "intervention": partial(
            #                 avg_hook,
            #                 cache=cache,
            #                 cache_key="resid_avg_{}".format(i),
            #                 last_image_idx=last_image_idxs, #type
            #                 end_image_idx=end_image_idxs,
            #             ),
            #         }
            #         for i in range(0, self.model_config.num_hidden_layers)
            #     ]
            # )
        if extract_resid_mid:
            hooks += [
                {
                    "component": self.model_config.intermediate_stream_hook_name.format(
                        i
                    ),
                    "intervention": partial(
                        save_resid_hook,
                        cache=cache,
                        cache_key=f"resid_mid_{i}",
                        token_index=token_index,
                    ),
                }
                for i in range(0, self.model_config.num_hidden_layers)
            ]

            # if we want to extract the output of the heads

        # PATCHING
        if patching_queries:
            token_to_pos = partial(
                map_token_to_pos,
                _get_token_index=token_dict,
                # string_tokens=string_tokens,
                hf_tokenizer=self.hf_tokenizer,
                inputs=inputs,
            )
            patching_queries = preprocess_patching_queries(
                patching_queries=patching_queries,
                map_token_to_pos=token_to_pos,
                model_config=self.model_config,
            )

            def make_patch_tokens_hook(patching_queries_subset):
                """
                Creates a hook function to patch the activations in the
                current forward pass.
                """

                def patch_tokens_hook(module, input, output):
                    if output is None:
                        if isinstance(input, tuple):
                            b = input[0]
                        else:
                            b = input
                    else:
                        if isinstance(output, tuple):
                            b = output[0]
                        else:
                            b = output
                    # Modify the tensor without affecting the computation graph
                    act_to_patch = b.detach().clone()
                    for pos, patch in zip(
                        patching_queries_subset["pos_token_to_patch"],
                        patching_queries_subset["patching_activations"],
                    ):
                        act_to_patch[0, pos, :] = patching_queries_subset[
                            "patching_activations"
                        ].values[0]

                    if output is None:
                        if isinstance(input, tuple):
                            return (act_to_patch, *input[1:])
                        elif input is not None:
                            return act_to_patch
                    else:
                        if isinstance(output, tuple):
                            return (act_to_patch, *output[1:])
                        elif output is not None:
                            return act_to_patch
                    raise ValueError("No output or input found")

                return patch_tokens_hook

            # Group the patching queries by 'layer' and 'act_type'
            grouped_queries = patching_queries.groupby(["layer", "activation_type"])

            for (layer, act_type), group in grouped_queries:
                hook_name_template = self.act_type_to_hook_name.get(
                    act_type[:-3]
                )  # -3 because we remove {}
                if not hook_name_template:
                    raise ValueError(f"Unknown activation type: {act_type}")
                    # continue  # Skip unknown activation types

                hook_name = hook_name_template.format(layer)
                hook_function = partial(make_patch_tokens_hook(group))

                hooks.append(
                    {
                        "component": hook_name,
                        "intervention": hook_function,
                    }
                )

        if ablation_queries is not None:
            # TODO: debug and test the ablation. Check with ale
            token_to_pos = partial(
                map_token_to_pos,
                _get_token_index=token_dict,
                # string_tokens=string_tokens,
                hf_tokenizer=self.hf_tokenizer,
                inputs=inputs,
            )
            if self.config.batch_size > 1:
                raise ValueError("Ablation is not supported with batch size > 1")
            ablation_manager = AblationManager(
                model_config=self.model_config,
                token_to_pos=token_to_pos,
                inputs=inputs,
                model_attn_type=self.config.attn_implementation,
                ablation_queries=pd.DataFrame(ablation_queries)
                if isinstance(ablation_queries, dict)
                else ablation_queries,
            )
            hooks.extend(ablation_manager.main())

        if extract_values_vectors_projected or extract_avg_values_vectors_projected:
            if attn_heads == "all":  # extract the output of all the heads
                hooks += [
                    {
                        "component": self.model_config.attn_value_hook_name.format(i),
                        "intervention": partial(
                            projected_value_vectors_head,
                            cache=cache,
                            layer=i,
                            num_attention_heads=self.model_config.num_attention_heads,
                            num_key_value_heads=self.model_config.num_key_value_heads,
                            hidden_size=self.model_config.hidden_size,
                            d_head=self.model_config.head_dim,
                            out_proj_weight=get_attribute_from_name(
                                self.hf_model,
                                f"{self.model_config.attn_out_proj_weight.format(i)}",
                            ),
                            out_proj_bias=get_attribute_from_name(
                                self.hf_model,
                                f"{self.model_config.attn_out_proj_bias.format(i)}",
                            ),
                            head="all",
                        ),
                    }
                    for i in range(0, self.model_config.num_hidden_layers)
                ]
            elif isinstance(attn_heads, list):
                for el in attn_heads:
                    head = el["head"]
                    layer = el["layer"]
                    hooks.append(
                        {
                            "component": self.model_config.attn_value_hook_name.format(
                                layer
                            ),
                            "intervention": partial(
                                projected_value_vectors_head,
                                cache=cache,
                                layer=layer,
                                num_attention_heads=self.model_config.num_attention_heads,
                                hidden_size=self.model_config.hidden_size,
                                out_proj_weight=self.hf_model.model.layers[
                                    layer
                                ].self_attn.o_proj.weight,  # (d_model, d_model)
                                out_proj_bias=self.hf_model.model.layers[
                                    layer
                                ].self_attn.o_proj.bias,  # (d_model)
                                head=head,
                            ),
                        }
                    )
        if extract_avg_attn_pattern:
            hooks += [
                {
                    "component": self.model_config.attn_matrix_hook_name.format(i),
                    "intervention": partial(
                        avg_attention_pattern_head,
                        layer=i,
                        attn_pattern_current_avg=external_cache,
                        batch_idx=batch_idx,
                        cache=cache,
                        extract_avg_value=extract_avg_values_vectors_projected,
                    ),
                }
                for i in range(0, self.model_config.num_hidden_layers)
            ]
        if extract_attn_pattern:
            if attn_heads == "all":
                hooks += [
                    {
                        "component": self.model_config.attn_matrix_hook_name.format(i),
                        "intervention": partial(
                            attention_pattern_head,
                            cache=cache,
                            layer=i,
                            head="all",
                        ),
                    }
                    for i in range(0, self.model_config.num_hidden_layers)
                ]
            else:
                hooks += [
                    {
                        "component": self.model_config.attn_matrix_hook_name.format(
                            el["layer"]
                        ),
                        "intervention": partial(
                            attention_pattern_head,
                            cache=cache,
                            layer=el["layer"],
                            head=el["head"],
                        ),
                    }
                    for el in attn_heads
                ]

            # if additional hooks are not empty, add them to the hooks list
        if self.additional_hooks:
            hooks += self.additional_hooks
        return hooks

    @torch.no_grad()
    def forward(
        self,
        inputs,
        target_token_positions: List[str] = ["last"],
        split_positions: Optional[List[int]] = None,
        extract_resid_in: bool = False,
        extract_resid_mid: bool = False,
        extract_resid_out: bool = False,
        extract_attn_pattern: bool = False,
        extract_avg_attn_pattern: bool = False,
        extract_values_vectors_projected: bool = False,
        extract_avg_values_vectors_projected: bool = False,
        extract_values: bool = False,
        extract_head_out: bool = False,
        extract_attn_out: bool = False,
        extract_attn_in: bool = False,
        save_input_ids: bool = False,
        extract_avg: bool = False,
        ablation_queries: Optional[pd.DataFrame | None] = None,
        patching_queries: Optional[pd.DataFrame | None] = None,
        external_cache: Optional[Dict] = None,
        attn_heads: Union[list[dict], Literal["all"]] = "all",
        batch_idx: Optional[int] = None,
        move_to_cpu: bool = False,
    ):
<<<<<<< HEAD
        """ """
        model_to_use = self.hf_language_model if self.use_language_model else self.hf_model
        assert model_to_use is not None, "Error: The model is not loaded"
        
        if target_token_positions is None and any(
            [
                extract_resid_in,
                extract_resid_mid,
                extract_resid_out,
                extract_attn_pattern,
                extract_avg_attn_pattern,
                extract_values_vectors_projected,
                extract_avg_values_vectors_projected,
                extract_values,
                extract_head_out,
                extract_attn_out,
                extract_attn_in,
                extract_avg,
                ablation_queries,
                patching_queries,
            ]
        ):
            raise ValueError(
                "target_token_positions must be passed if we want to extract the activations of the model"
            )
                
=======
        r"""
        Forward pass of the model. It will extract the activations of the model and save them in the cache. It will also perform ablation and patching if needed.
        
        Args:
            inputs (dict): dictionary with the inputs of the model (input_ids, attention_mask, pixel_values ...)
            extracted_token_position (list[str]): list of tokens to extract the activations from (["last", "end-image", "start-image", "first"])
            split_positions (Optional[list[int]]): list of split positions of the tokens
            extract_resid_in (bool): if True, extract the input of the residual stream
            extract_resid_mid (bool): if True, extract the output of the intermediate stream
            extract_resid_out (bool): if True, extract the output of the residual stream
            extract_attn_pattern (bool): if True, extract the attention pattern of the attn_heads passed
            extract_avg_attn_pattern (bool): if True, extract the average attention pattern of the model
            extract_values_vectors_projected (bool): if True, extract the values vectors projected of the model
            extract_avg_values_vectors_projected (bool): if True, extract the average values vectors projected of the model
            extract_values (bool): if True, extract the values of the attention
            extract_head_out (bool): if True, extract the output of the heads
            extract_attn_out (bool): if True, extract the output of the attention of the attn_heads passed
            extract_attn_in (bool): if True, extract the input of the attention of the attn_heads passed
            save_input_ids (bool): if True, save the input_ids in the cache
            extract_avg (bool): if True, extract the average of the activations
            ablation_queries (Optional[pd.DataFrame | None]): dataframe with the ablation queries to perform during forward pass
            patching_queries (Optional[pd.DataFrame | None]): dataframe with the patching queries to perform during forward pass
            external_cache (Optional[Dict]): external cache to use in the forward pass
            attn_heads (Union[list[dict], Literal["all"]]): list of dictionaries with the layer and head to extract the attention pattern or 'all' to
            batch_idx (Optional[int]): index of the batch in the dataloader
            move_to_cpu (bool): if True, move the activations to the cpu
            
        Returns:
            cache (dict): dictionary with the activations of the model
            
        Examples:
            >>> inputs = {"input_ids": torch.tensor([[101, 1234, 1235, 102]]), "attention_mask": torch.tensor([[1, 1, 1, 1]])}
            >>> model.forward(inputs, extracted_token_position=["last"], extract_resid_out=True)
            {'resid_out_0': tensor([[[0.1, 0.2, 0.3, 0.4]]], grad_fn=<CopyBackwards>), 'input_ids': tensor([[101, 1234, 1235, 102]]), 'mapping_index': {'last': [0]}}
        """
>>>>>>> ef09e79e
        cache = {}
        string_tokens = self.to_string_tokens(
            self.input_handler.get_input_ids(inputs).squeeze()
        )
        token_index, token_dict = TokenIndex(
            self.config.model_name, split_positions=split_positions
        ).get_token_index(tokens=target_token_positions, string_tokens=string_tokens, return_type="all")

        hooks = self.create_hooks(  # TODO: add **kwargs
            inputs=inputs,
            token_dict=token_dict,
            token_index=token_index,
            cache=cache,
            attn_heads=attn_heads,
            extract_attn_pattern=extract_attn_pattern,
            extract_attn_out=extract_attn_out,
            extract_attn_in=extract_attn_in,
            extract_avg_attn_pattern=extract_avg_attn_pattern,
            extract_avg_values_vectors_projected=extract_avg_values_vectors_projected,
            extract_resid_in=extract_resid_in,
            extract_resid_out=extract_resid_out,
            extract_values=extract_values,
            extract_resid_mid=extract_resid_mid,
            save_input_ids=save_input_ids,
            extract_head_out=extract_head_out,
            extract_values_vectors_projected=extract_values_vectors_projected,
            extract_avg=extract_avg,
            ablation_queries=ablation_queries,
            patching_queries=patching_queries,
            batch_idx=batch_idx,
            external_cache=external_cache,
        )
        # define the pyvene model, i.e. a wrapper around the huggingface model that allows to set hooks around the modules of the model

        # log_memory_usage("Before creating the model")
        hook_handlers = self.set_hooks(hooks)
        # pv_model = pv.IntervenableModel(hooks, model=self.hf_model)
        # log_memory_usage("After creating the model")
        inputs = self.input_handler.prepare_inputs(inputs, self.first_device, self.config.torch_dtype)
        # forward pass
        output = model_to_use(
            **inputs,
            # output_original_output=True,
            # output_attentions=extract_attn_pattern,
        )

        # log_memory_usage("After forward pass")

        cache["logits"] = output.logits[:, -1]
        # since attention_patterns are returned in the output, we need to adapt to the cache structure
        if move_to_cpu:
            for key, value in cache.items():
                if extract_avg_values_vectors_projected:
                    # remove the values vectors from the cache
                    if "values" in key:
                        del cache[key]
                cache[key] = value.detach().cpu()
            if external_cache is not None:
                for key, value in external_cache.items():
                    external_cache[key] = value.detach().cpu()

        mapping_index = {}
        current_index = 0
        for token in target_token_positions:
            mapping_index[token] = []
            if isinstance(token_dict, int):
                mapping_index[token].append(current_index)
                current_index += 1
            elif isinstance(token_dict, dict):
                for idx in range(len(token_dict[token])):
                    mapping_index[token].append(current_index)
                    current_index += 1
            elif isinstance(token_dict, list):
                for idx in range(len(token_dict)):
                    mapping_index[token].append(current_index)
                    current_index += 1
            else:
                raise ValueError("Token dict must be an int, a dict or a list")
        cache["mapping_index"] = mapping_index

        self.remove_hooks(hook_handlers)

        return cache

    def __call__(self, *args, **kwds):
        r"""
        Call the forward method of the model
        """
        return self.forward(*args, **kwds)

    def predict(self, k=10, **kwargs):
        out = self.forward(**kwargs)
        logits = out["logits"]
        probs = torch.softmax(logits, dim=-1)
        probs = probs.squeeze()
        topk = torch.topk(probs, k)
        #return a dictionary with the topk tokens and their probabilities
        string_tokens = self.to_string_tokens(topk.indices)
        token_probs = {}
        for token,prob in zip(string_tokens, topk.values):
            if token not in token_probs:
                token_probs[token] = prob.item()
        return token_probs
        # return {
        #     token: prob.item() for token, prob in zip(string_tokens, topk.values)
        # }

    def get_module_from_string(self, component: str):
        r"""
        Return a module from the model given the string of the module.
        
        Args:
            component (str): the string of the module
            
        Returns:
            module (torch.nn.Module): the module of the model
            
        Examples:
            >>> model.get_module_from_string("model.layers[0].self_attn")
            BertAttention(...)
        """
        return self.hf_model.retrieve_modules_from_names(component)

    def set_hooks(self, hooks: List[Dict[str, Any]]):
        r"""
        Set the hooks in the model
        
        Args:
            hooks (list[dict]): list of dictionaries with the component and the intervention to perform in the forward pass of the model
            
        Returns:
            hook_handlers (list): list of hook handlers
        """

        if len(hooks) == 0:
            return []

        hook_handlers = []
        for hook in hooks:
            component = hook["component"]
            hook_function = hook["intervention"]

            # get the last module string (.input or .output) and remove it from the component string
            last_module = component.split(".")[-1]
            # now remove the last module from the component string
            component = component[: -len(last_module) - 1]

            if last_module == "input":
                hook_handlers.append(
                    get_module_by_path(
                        self.hf_model, component
                    ).register_forward_pre_hook(partial(hook_function, output=None))
                )
            elif last_module == "output":
                hook_handlers.append(
                    get_module_by_path(self.hf_model, component).register_forward_hook(
                        hook_function
                    )
                )

        return hook_handlers

    def remove_hooks(self, hook_handlers):
        """
        Remove all the hooks from the model
        """
        for hook_handler in hook_handlers:
            hook_handler.remove()

    @torch.no_grad()
    def generate(
        self,
        inputs,
        generation_config: Optional[GenerationConfig] = None,
        target_token_positions: Optional[List[str]] = None,
        return_text: bool = False,
        **kwargs,
    ):
        r"""
        __WARNING__: This method could be buggy in the return dict of the output. Pay attention!
        
        Generate new tokens using the model and the inputs passed as argument
        Args:
            inputs (dict): dictionary with the inputs of the model {"input_ids": ..., "attention_mask": ..., "pixel_values": ...}
            generation_config (Optional[GenerationConfig]): original hf dataclass with the generation configuration
            **kwargs: additional arguments to control hooks generation (i.e. ablation_queries, patching_queries)
        Returns:
            output (dict): dictionary with the output of the model
            
        Examples:
            >>> inputs = {"input_ids": torch.tensor([[101, 1234, 1235, 102]]), "attention_mask": torch.tensor([[1, 1, 1, 1]])}
            >>> model.generate(inputs)
            {'sequences': tensor([[101, 1234, 1235, 102]])}
        """
        # Initialize cache for logits
        # TODO FIX THIS. IT is not general and it is not working
        # raise NotImplementedError("This method is not working. It needs to be fixed")
        hook_handlers = None
        if target_token_positions is not None:
            string_tokens = self.to_string_tokens(
                self.input_handler.get_input_ids(inputs).squeeze()
            )
            token_index, token_dict = TokenIndex(
                self.config.model_name, split_positions=None
            ).get_token_index(tokens=[], string_tokens=string_tokens, return_type="all")
            hooks = self.create_hooks(
                inputs=inputs,
                token_dict=token_dict,
                token_index=token_index,
                cache={},
                extract_resid_out=False,
                **kwargs,
            )
            hook_handlers = self.set_hooks(hooks)
            
        inputs = self.input_handler.prepare_inputs(inputs, self.first_device)
        
        model_to_use = self.hf_language_model if self.use_language_model else self.hf_model
        assert model_to_use is not None, "Error: The model is not loaded"
        
        output = model_to_use.generate(
            **inputs, generation_config=generation_config, output_scores=False
        )
        if hook_handlers:
            self.remove_hooks(hook_handlers)
        if return_text:
            return self.hf_tokenizer.decode(output[0], skip_special_tokens=True)
        return output # type: ignore

    @torch.no_grad()
    def extract_cache(
        self,
        dataloader,
        target_token_positions: List[str],
        batch_saver: Callable = lambda x: None,
        move_to_cpu_after_forward: bool = True,
        # save_other_batch_elements: bool = False,
        **kwargs,
    ):
        r"""
        Method to extract the activations of the model from a specific dataset. Compute a forward pass for each batch of the dataloader and save the activations in the cache.
        
        Args:
            dataloader (iterable): dataloader with the dataset. Each element of the dataloader must be a dictionary that contains the inputs that the model expects (input_ids, attention_mask, pixel_values ...)
            extracted_token_position (list[str]): list of tokens to extract the activations from (["last", "end-image", "start-image", "first"])
            batch_saver (Callable): function to save in the cache the additional element from each elemtn of the batch (For example, the labels of the dataset)
            move_to_cpu_after_forward (bool): if True, move the activations to the cpu right after the any forward pass of the model
            **kwargs: additional arguments to control hooks generation, basically accept any argument handled by the `.forward` method (i.e. ablation_queries, patching_queries, extract_resid_in)
            
        Returns:
            final_cache: dictionary with the activations of the model. The keys are the names of the activations and the values are the activations themselve
            
        Examples:
            >>> dataloader = [{"input_ids": torch.tensor([[101, 1234, 1235, 102]]), "attention_mask": torch.tensor([[1, 1, 1, 1]]), "labels": torch.tensor([1])}, ...]
            >>> model.extract_cache(dataloader, extracted_token_position=["last"], batch_saver=lambda x: {"labels": x["labels"]})
            {'resid_out_0': tensor([[[0.1, 0.2, 0.3, 0.4]]], grad_fn=<CopyBackwards>), 'labels': tensor([1]), 'mapping_index': {'last': [0]}}
        """

        self.logger.info("Extracting cache", std_out=True)

        # get the function to save in the cache the additional element from the batch sime

        self.logger.info("Forward pass started", std_out=True)
        all_cache = []  # a list of dictoionaries, each dictionary contains the activations of the model for a batch (so a dict of tensors)
        attn_pattern = {}  # Initialize the dictionary to hold running averages

        example_dict = {}
        n_batches = 0  # Initialize batch counter

        for batch in tqdm(dataloader, total=len(dataloader), desc="Extracting cache:"):
            # log_memory_usage("Extract cache - Before batch")
            # tokens, others = batch
            # inputs = {k: v.to(self.first_device) for k, v in tokens.items()}

            # get input_ids, attention_mask, and if available, pixel_values from batch (that is a dictionary)
            # then move them to the first device
            inputs = self.input_handler.prepare_inputs(batch, self.first_device)
            others = {k: v for k, v in batch.items() if k not in inputs}

            cache = self.forward(
                inputs,
                target_token_positions=target_token_positions,
                split_positions=batch.get("split_positions", None),
                external_cache=attn_pattern,
                batch_idx=n_batches,
                **kwargs,
            )
            # possible memory leak from here -___--------------->
            additional_dict = batch_saver(others)
            if additional_dict is not None:
                cache = {**cache, **additional_dict}

            if move_to_cpu_after_forward:
                for key, value in cache.items():
                    if isinstance(value, torch.Tensor):
                        cache[key] = value.detach().cpu()

            n_batches += 1  # Increment batch counter# Process and remove "pattern_" keys from cache
            # log_memory_usage("Extract cache - Before append")
            all_cache.append(cache)
            # log_memory_usage("Extract cache - After append")
            del cache
            inputs = {k: v.cpu() for k, v in inputs.items()}
            del inputs
            torch.cuda.empty_cache()
            # log_memory_usage("Extract cache - After empty cache")

        self.logger.info(
            "Forward pass finished - started to aggregate different batch", std_out=True
        )
        final_cache = aggregate_cache_efficient(all_cache)
        final_cache = {
            **final_cache,
            **attn_pattern,
        }  # Add the running averages to the final cache

        # add the example_dict to the final_cache as a sub-dictionary
        final_cache["example_dict"] = example_dict
        self.logger.info("Aggregation finished", std_out=True)

        torch.cuda.empty_cache()
        return final_cache

    @torch.no_grad()
    def compute_patching(
        self,
        target_token_positions: List[str],
        # counterfactual_dataset,
        base_dataloader,
        target_dataloader,
        patching_query=[
            {
                "patching_elem": "@end-image",
                "layers_to_patch": [1, 2, 3, 4],
                "activation_type": "resid_in_{}",
            }
        ],
        base_dictonary_idxs: Optional[List[List[int]]] = None,
        target_dictonary_idxs: Optional[List[List[int]]] = None,
        return_logit_diff: bool = False,
        batch_saver: Callable = lambda x: None,
        **kwargs,
    ) -> Dict:
        r"""
        Method for activation patching. This substitutes the activations of the model 
        with the activations of the counterfactual dataset.

        It performs three forward passes:
        1. Forward pass on the base dataset to extract the activations of the model (cat).
        2. Forward pass on the target dataset to extract clean logits (dog) 
        [to compare against the patched logits].
        3. Forward pass on the target dataset to patch (cat) into (dog) 
        and extract the patched logits.

        Args:
            extracted_token_position (list[str]): List of tokens to extract the activations from.
            base_dataloader (torch.utils.data.DataLoader): Dataloader with the base dataset. (dataset where we sample the activations from)
            target_dataloader (torch.utils.data.DataLoader): Dataloader with the target dataset. (dataset where we patch the activations)
            patching_query (list[dict]): List of dictionaries with the patching queries. Each dictionary must have the keys "patching_elem", "layers_to_patch" and "activation_type". The "patching_elem" is the token to patch, the "layers_to_patch" is the list of layers to patch and the "activation_type" is the type of the activation to patch. The activation type must be one of the following: "resid_in_{}", "resid_out_{}", "resid_mid_{}", "attn_in_{}", "attn_out_{}", "values_{}". The "{}" will be replaced with the layer index.
            base_dictonary_idxs (list[list[int]]): List of list of integers with the indexes of the tokens in the dictonary that we are interested in. It's useful to extract the logit difference between the clean logits and the patched logits.
            target_dictonary_idxs (list[list[int]]): List of list of integers with the indexes of the tokens in the dictonary that we are interested in. It's useful to extract the logit difference between the clean logits and the patched logits. 
            return_logit_diff (bool): If True, it will return the logit difference between the clean logits and the patched logits.
            

        Returns:
            final_cache: dictionary with the activations of the model. The keys are the names of the activations and the values are the activations themselve
        
        Examples: 
            >>> model.compute_patching(
            >>>     extracted_token_position=["end-image", " last"],
            >>>     base_dataloader=base_dataloader,
            >>>     target_dataloader=target_dataloader,
            >>>     base_dictonary_idxs=base_dictonary_idxs,
            >>>     target_dictonary_idxs=target_dictonary_idxs,
            >>>     patching_query=[
            >>>         {
            >>>             "patching_elem": "@end-image",
            >>>             "layers_to_patch": [1, 2, 3, 4],
            >>>             "activation_type": "resid_in_{}",
            >>>         }
            >>>     ],
            >>>     return_logit_diff=False,
            >>>     batch_saver=lambda x: None,
            >>> )
            >>> print(final_cache)
            {
                "resid_out_0": tensor of shape [batch, seq_len, hidden_size] with the activations of the residual stream of layer 0
                "resid_mid_0": tensor of shape [batch, seq_len, hidden_size] with the activations of the residual stream of layer 0
                ....
                "logit_diff_variation": tensor of shape [batch] with the logit difference variation
                "logit_diff_in_clean": tensor of shape [batch] with the logit difference in the clean logits
                "logit_diff_in_patched": tensor of shape [batch] with the logit difference in the patched logits
            }
        """
        self.logger.info("Computing patching", std_out=True)

        self.logger.info("Forward pass started", std_out=True)
        self.logger.info(
            f"Patching elements: {[q['patching_elem'] for q in patching_query]} at {[query['activation_type'][:-3] for query in patching_query]}",
            std_out=True,
        )

        # get a random number in the range of the dataset to save a random batch
        all_cache = []
        # for each batch in the dataset
        for index, (base_batch, target_batch) in tqdm(
            enumerate(zip(base_dataloader, target_dataloader)),
            desc="Computing patching on the dataset:",
            total=len(base_dataloader),
        ):
            torch.cuda.empty_cache()
            inputs = self.input_handler.prepare_inputs(base_batch, self.first_device)

            # set the right arguments for extract the patching activations
            activ_type = [query["activation_type"][:-3] for query in patching_query]

            args = {
                "extract_resid_out": True,
                "extract_resid_in": False,
                "extract_resid_mid": False,
                "extract_attn_in": False,
                "extract_attn_out": False,
                "extract_values": False,
                "extract_head_out": False,
                "extract_avg_attn_pattern": False,
                "extract_avg_values_vectors_projected": False,
                "extract_values_vectors_projected": False,
                "extract_avg": False,
                "ablation_queries": None,
                "patching_queries": None,
                "external_cache": None,
                "attn_heads": "all",
                "batch_idx": None,
                "move_to_cpu": False,
            }

            if "resid_in" in activ_type:
                args["extract_resid_in"] = True
            if "resid_out" in activ_type:
                args["extract_resid_out"] = True
            if "resid_mid" in activ_type:
                args["extract_intermediate_states"] = True
            if "attn_in" in activ_type:
                args["extract_attn_in"] = True
            if "attn_out" in activ_type:
                args["extract_attn_out"] = True
            if "values" in activ_type:
                args["extract_values"] = True
            # other cases

            # first forward pass to extract the base activations
            base_cache = self.forward(
                inputs=inputs,
                target_token_positions=target_token_positions,
                split_positions=base_batch.get("split_positions", None),
                **args,
            )

            # extract the target activations
            target_inputs = self.input_handler.prepare_inputs(
                target_batch, self.first_device
            )

            requested_position_to_extract = []
            for query in patching_query:
                query["patching_activations"] = base_cache
                if (
                    query["patching_elem"].split("@")[1]
                    not in requested_position_to_extract
                ):
                    requested_position_to_extract.append(
                        query["patching_elem"].split("@")[1]
                    )
                query["base_activation_index"] = base_cache["mapping_index"][
                    query["patching_elem"].split("@")[1]
                ]

            # second forward pass to extract the clean logits
            target_clean_cache = self.forward(
                target_inputs,
                target_token_positions=requested_position_to_extract,
                split_positions=target_batch.get("split_positions", None),
                extract_resid_out=False,
                # move_to_cpu=True,
            )

            # merge requested_position_to_extract with extracted_token_positio
            # third forward pass to patch the activations
            target_patched_cache = self.forward(
                target_inputs,
                target_token_positions=list(
                    set(target_token_positions + requested_position_to_extract)
                ),
                split_positions=target_batch.get("split_positions", None),
                patching_queries=patching_query,
                **kwargs,
            )

            if return_logit_diff:
                if base_dictonary_idxs is None or target_dictonary_idxs is None:
                    raise ValueError(
                        "To compute the logit difference, you need to pass the base_dictonary_idxs and the target_dictonary_idxs"
                    )
                self.logger.info("Computing logit difference", std_out=True)
                # get the target tokens (" cat" and " dog")
                base_targets = base_dictonary_idxs[index]
                target_targets = target_dictonary_idxs[index]

                # compute the logit difference
                result_diff = logit_diff(
                    base_label_tokens=[s for s in base_targets],
                    target_label_tokens=[c for c in target_targets],
                    target_clean_logits=target_clean_cache["logits"],
                    target_patched_logits=target_patched_cache["logits"],
                )
                target_patched_cache["logit_diff_variation"] = result_diff[
                    "diff_variation"
                ]
                target_patched_cache["logit_diff_in_clean"] = result_diff[
                    "diff_in_clean"
                ]
                target_patched_cache["logit_diff_in_patched"] = result_diff[
                    "diff_in_patched"
                ]

            # compute the KL divergence
            result_kl = kl_divergence_diff(
                base_logits=base_cache["logits"],
                target_clean_logits=target_clean_cache["logits"],
                target_patched_logits=target_patched_cache["logits"],
            )
            for key, value in result_kl.items():
                target_patched_cache[key] = value

            target_patched_cache["base_logits"] = base_cache["logits"]
            target_patched_cache["target_clean_logits"] = target_clean_cache["logits"]
            # rename logits to target_patched_logits
            target_patched_cache["target_patched_logits"] = target_patched_cache[
                "logits"
            ]
            del target_patched_cache["logits"]

            # move to cpu
            for key, value in target_patched_cache.items():
                if isinstance(value, torch.Tensor):
                    target_patched_cache[key] = value.detach().cpu()

            all_cache.append(target_patched_cache)

        self.logger.info(
            "Forward pass finished - started to aggregate different batch", std_out=True
        )
        final_cache = aggregate_cache_efficient(all_cache)

        self.logger.info("Aggregation finished", std_out=True)
        return final_cache<|MERGE_RESOLUTION|>--- conflicted
+++ resolved
@@ -12,15 +12,7 @@
     Any,
 )
 
-<<<<<<< HEAD
-from easyroutine.interpretability.models import (
-    ModelFactory,
-    TokenizerFactory,
-    InputHandler,
-)
-=======
-from easyroutine.interpretability.models import ModelFactory, TokenizerFactory
->>>>>>> ef09e79e
+from easyroutine.interpretability.models import ModelFactory, TokenizerFactory, InputHandler
 from easyroutine.interpretability.token_index import TokenIndex
 from easyroutine.interpretability.utils import get_attribute_by_name
 from easyroutine.logger import Logger, LambdaLogger
@@ -204,20 +196,17 @@
         return self.hf_tokenizer
 
     def get_processor(self):
-<<<<<<< HEAD
+        r"""
+        Return the processor of the model (None if the model does not have a processor, i.e. text only model)
+        
+        Args:
+            None
+        
+        Returns:
+            processor: the processor of the model
+        """
         if self.processor is None:
             raise ValueError("The model does not have a processor")
-=======
-        r"""
-        Return the processor of the model (None if the model does not have a processor, i.e. text only model)
-        
-        Args:
-            None
-        
-        Returns:
-            processor: the processor of the model
-        """
->>>>>>> ef09e79e
         return self.processor
 
     def eval(self):
@@ -237,10 +226,6 @@
             device: the device of the model
         """
         return self.first_device
-<<<<<<< HEAD
-
-    def register_forward_hook(self, component: str, hook_function: Callable):
-=======
     
     def register_forward_hook(self, component:str, hook_function: Callable):
         r"""
@@ -261,7 +246,6 @@
             >>>     pass
             >>> model.register_forward_hook("model.layers[0].self_attn", hook_function)        
         """
->>>>>>> ef09e79e
         self.additional_hooks.append(
             {
                 "component": component,
@@ -308,11 +292,7 @@
         extract_avg_attn_pattern: bool = False,
         extract_avg_values_vectors_projected: bool = False,
         extract_resid_in: bool = False,
-<<<<<<< HEAD
-        extract_resid_out: bool = False,
-=======
         extract_resid_out: bool = False,  
->>>>>>> ef09e79e
         extract_values: bool = False,
         extract_resid_mid: bool = False,
         save_input_ids: bool = False,
@@ -328,26 +308,6 @@
         Create the hooks to extract the activations of the model. The hooks will be added to the model and will be called in the forward pass of the model.
         
         Args:
-<<<<<<< HEAD
-            - inputs: dictionary with the inputs of the model {"input_ids": ..., "attention_mask": ..., "pixel_values": ...}
-            - attn_heads: list of dictionaries with the layer and head we want to extract something (e.g. attn pattern or values vectors...). If "all" is passed, it will extract all the heads of all the layers
-            it expect a list of dictionaries with the keys "layer" and "head": [{"layer": 0, "head": 0}, {"layer": 1, "head": 1}, ...] # NICE-TO-HAVE: add a assert to check the format
-            - extract_attn_pattern: bool to extract the attention pattern (i.e. the attention matrix)
-            - extract_avg_attn_pattern: bool to extract the average attention pattern. It will extract the average of the attention pattern of the heads passed in attn_heads. The average is saved in the external_cache
-            - extract_avg_values_vectors: bool to extract the average values vectors. It will extract the average of the values vectors of the heads passed in attn_heads. The average is saved in the external_cache. The computation will be
-                                        alpha_ij * ||V_j|| where alpha_ij is the attention pattern and V_j is the values vectors for each element of the batch. The average is computed for each element of the batch. It return a matrix of shape [batch, seq_len, seq_len]
-            - extract_intermediate_states: bool to extract the intermediate states of the model (i.e. the hiddden rappresentation between the attention and the MLP)
-            - save_input_ids: bool to save the input_ids in the cache
-            - extract_head_out: bool to extract the output of the heads. It will extract the output of the heads projected by the final W_O projection.
-            - extract_values_vectors: bool to extract the values vectors. It will extract the values vectors projected by the final W_O projection. If X_i is the residual stream of the i layer, it will return W_OV * X_i
-            - move_to_cpu: bool to move the activations to the cpu before returning the cache. Sometimes it's useful to move the activations to the cpu to avoid to fill the gpu memory, while sometimes it's better to keep the activations on the gpu to avoid to move them back and forth
-            - ablation_queries: dataframe with the ablation queries. The user can configure the ablation through a json file passed to extract_activations.py
-            - patching_queries: dataframe with the patching queries.
-            - freeze_ablation: if true, the attention weights will be frozen during the ablation.
-            - external_cache: dictionary with the activations of the model. If passed, the activations will be saved in this dictionary. This is useful if we want to save average activations of multiple batches
-            - idx_batch: index of the batch. It's useful to save the activations in the external_cache or perform mean computation
-
-=======
             inputs (dict): dictionary with the inputs of the model (input_ids, attention_mask, pixel_values ...)
             cache (dict): dictionary where the activations of the model will be saved
             extracted_token_position (list[str]): list of tokens to extract the activations from (["last", "end-image", "start-image", "first"])
@@ -372,7 +332,6 @@
             batch_idx (Optional[int]): index of the batch in the dataloader
             external_cache (Optional[Dict[str, torch.Tensor]]): external cache to use in the forward pass
             
->>>>>>> ef09e79e
         Returns:
             hooks (list[dict]): list of dictionaries with the component and the intervention to perform in the forward pass of the model
         """
@@ -746,35 +705,9 @@
         attn_heads: Union[list[dict], Literal["all"]] = "all",
         batch_idx: Optional[int] = None,
         move_to_cpu: bool = False,
+                
     ):
-<<<<<<< HEAD
-        """ """
-        model_to_use = self.hf_language_model if self.use_language_model else self.hf_model
-        assert model_to_use is not None, "Error: The model is not loaded"
-        
-        if target_token_positions is None and any(
-            [
-                extract_resid_in,
-                extract_resid_mid,
-                extract_resid_out,
-                extract_attn_pattern,
-                extract_avg_attn_pattern,
-                extract_values_vectors_projected,
-                extract_avg_values_vectors_projected,
-                extract_values,
-                extract_head_out,
-                extract_attn_out,
-                extract_attn_in,
-                extract_avg,
-                ablation_queries,
-                patching_queries,
-            ]
-        ):
-            raise ValueError(
-                "target_token_positions must be passed if we want to extract the activations of the model"
-            )
-                
-=======
+
         r"""
         Forward pass of the model. It will extract the activations of the model and save them in the cache. It will also perform ablation and patching if needed.
         
@@ -810,7 +743,30 @@
             >>> model.forward(inputs, extracted_token_position=["last"], extract_resid_out=True)
             {'resid_out_0': tensor([[[0.1, 0.2, 0.3, 0.4]]], grad_fn=<CopyBackwards>), 'input_ids': tensor([[101, 1234, 1235, 102]]), 'mapping_index': {'last': [0]}}
         """
->>>>>>> ef09e79e
+        model_to_use = self.hf_language_model if self.use_language_model else self.hf_model
+        assert model_to_use is not None, "Error: The model is not loaded"
+        
+        if target_token_positions is None and any(
+            [
+                extract_resid_in,
+                extract_resid_mid,
+                extract_resid_out,
+                extract_attn_pattern,
+                extract_avg_attn_pattern,
+                extract_values_vectors_projected,
+                extract_avg_values_vectors_projected,
+                extract_values,
+                extract_head_out,
+                extract_attn_out,
+                extract_attn_in,
+                extract_avg,
+                ablation_queries,
+                patching_queries,
+            ]
+        ):
+            raise ValueError(
+                "target_token_positions must be passed if we want to extract the activations of the model"
+            )
         cache = {}
         string_tokens = self.to_string_tokens(
             self.input_handler.get_input_ids(inputs).squeeze()
