from dataclasses import dataclass
from easyroutine.logger import LambdaLogger
from transformers import (
    ChameleonProcessor,
    ChameleonForConditionalGeneration,
    LlavaForConditionalGeneration,
    LlavaNextForConditionalGeneration,
    PixtralProcessor,
    LlamaForCausalLM,
    LlamaTokenizer,
    T5ForConditionalGeneration,
    T5TokenizerFast,
    LlamaTokenizerFast,
    LlavaNextProcessor,
)
import random
from typing import List, Literal, Union, Dict, Optional, Tuple
import torch
import yaml

SUPPORTED_MODELS = {
    "mistral-community/pixtral-12b": ("[IMG]", "[BREAK]", "[IMG_END]"),
    "Emu3-Chat": ("<|image start|>", None, "<|image end|>"),
    "Emu3-Gen": ("<|image start|>", None, "<|image end|>"),
    "Emu3-Stage1": ("<|image start|>", None, "<|image end|>"),
    "facebook/chameleon-7b": ("<racm3:break>", None, "<eoss>"),
    "facebook/chameleon-30b": ("<racm3:break>", None, "<eoss>"),
    "hf-internal-testing/tiny-random-LlamaForCausalLM": (None, None, None),
    "CohereForAI/aya-101": (None, None, None),
    "meta-llama/Llama-3.2-1B": (None, None, None),
    "meta-llama/Llama-3.2-3B": (None, None, None),
    "llava-hf/llava-v1.6-mistral-7b-hf": ("<image>", None, None),
}


@dataclass
class ModelConfig:
    r"""
    Configuration class for storing model specific parameters.
    
    Attributes:
        residual_stream_input_hook_name (str): Name of the residual stream torch module where attach the hook
        residual_stream_hook_name (str): Name of the residual stram torch module where attach the hook
        intermediate_stream_hook_name (str): Name of the intermediate stream torch module where attach the hook
        attn_value_hook_name (str): Name of the attention value torch module where attach the hook
        attn_in_hook_name (str): Name of the attention input torch module where attach the hook
        attn_out_hook_name (str): Name of the attention output torch module where attach the hook
        attn_matrix_hook_name (str): Name of the attention matrix torch module where attach the hook
        attn_out_proj_weight (str): Name of the attention output projection weight
        attn_out_proj_bias (str): Name of the attention output projection bias
        embed_tokens (str): Name of the embedding tokens torch module where attach the hook
        num_hidden_layers (int): Number of hidden layers
        num_attention_heads (int): Number of attention heads
        hidden_size (int): Hidden size of the transformer model
        num_key_value_heads (int): Number of key value heads
        num_key_value_groups (int): Number of key value groups
        head_dim (int): Dimension of the attention head
        
    """

    residual_stream_input_hook_name: str # Name of the residual stream torch module where attach the hook
    residual_stream_hook_name: str # Name of the residual stram torch module where attach the hook
    intermediate_stream_hook_name: str # Name of the intermediate stream torch module where attach the hook
    attn_value_hook_name: str # Name of the attention value torch module where attach the hook
    attn_in_hook_name: str # Name of the attention input torch module where attach the hook
    attn_out_hook_name: str # Name of the attention output torch module where attach the hook
    attn_matrix_hook_name: str # Name of the attention matrix torch module where attach the hook

    attn_out_proj_weight: str # Name of the attention output projection weight
    attn_out_proj_bias: str # Name of the attention output projection bias
    embed_tokens: str # Name of the embedding tokens torch module where attach the hook

    num_hidden_layers: int # Number of hidden layers
    num_attention_heads: int # Number of attention heads
    hidden_size: int # Hidden size of the transformer model
    num_key_value_heads: int # Number of key value heads
    num_key_value_groups: int # Number of key value groups
    head_dim: int # Dimension of the attention head


# SPECIFIC MODEL CONFIGURATIONS


class ModelFactory:
    r"""
    This class is a factory to load the model and the processor. It supports the following models:
    
    Supported Models:
        The following models are supported by this factory:

        - **Chameleon-7b**: A 7-billion parameter model for general-purpose tasks.
        - **Chameleon-30b**: A larger version of the Chameleon series with 30 billion parameters.
        - **Pixtral-12b**: Optimized for image-to-text tasks.
        - **Emu3-Chat**: Fine-tuned for conversational AI.
        - **Emu3-Gen**: Specialized in text generation tasks.
        - **Emu3-Stage1**: Pretrained for multi-stage training pipelines.
        - **hf-internal-testing**: A tiny model for internal testing purposes.

    Adding a New Model:
        To add a new model:
        1. Implement its logic in the `load_model` method.
        2. Ensure it is correctly initialized and validated.
    """

    @staticmethod
    def load_model(
        model_name: str,
        attn_implementation: str,
        torch_dtype: torch.dtype,
        device_map: str,
    ):
        r"""
        Load the model and its configuration based on the model name.
        
        Args:
            model_name (str): Name of the model to load.
            attn_implementation (str): Attention implementation type. (eager, flash-attn, sdp)
            torch_dtype (torch.dtype): Data type of the model.
            device_map (str): Device map for the model.
            
        Returns:
            model (HuggingFaceModel): Model instance.
            model_config (ModelConfig): Model configuration.
        """
        if attn_implementation != "eager":
            LambdaLogger.log(
                "Using an attention type different from eager could have unexpected behavior in some experiments!",
                "WARNING",
            )
<<<<<<< HEAD
        if model_name in [
            "facebook/chameleon-7b",
            "facebook/chameleon-30b",
            "meta-llama/Llama-3.2-1B",
            "meta-llama/Llama-3.2-3B",
        ]:
            if model_name in ["meta-llama/Llama-3.2-1B", "meta-llama/Llama-3.2-3B"]:
                model = LlamaForCausalLM.from_pretrained(
                    model_name,
                    torch_dtype=torch_dtype,
                    device_map=device_map,
                    attn_implementation=attn_implementation,
                )
                language_model = None
            elif model_name in ["facebook/chameleon-7b", "facebook/chameleon-30b"]:
                model = ChameleonForConditionalGeneration.from_pretrained(
                    model_name,
                    torch_dtype=torch_dtype,
                    device_map=device_map,
                    attn_implementation=attn_implementation,
                )
                language_model = None
            model_config = ModelConfig(
                residual_stream_input_hook_name="model.layers[{}].input",
                residual_stream_hook_name="model.layers[{}].output",
                intermediate_stream_hook_name="model.layers[{}].post_attention_layernorm.output",
                attn_value_hook_name="model.layers[{}].self_attn.v_proj.output",
                attn_out_hook_name="model.layers[{}].self_attn.o_proj.output",
                attn_in_hook_name="model.layers[{}].self_attn.input",
                attn_matrix_hook_name="model.layers[{}].self_attn.attention_matrix_hook.output",
                attn_out_proj_weight="model.layers[{}].self_attn.o_proj.weight",
                attn_out_proj_bias="model.layers[{}].self_attn.o_proj.bias",
                embed_tokens="model.embed_tokens.input",
                num_hidden_layers=model.config.num_hidden_layers,
                num_attention_heads=model.config.num_attention_heads,
                hidden_size=model.config.hidden_size,
                num_key_value_heads=model.config.num_key_value_heads,
                num_key_value_groups=model.config.num_attention_heads
                // model.config.num_key_value_heads,
                head_dim=model.config.hidden_size // model.config.num_attention_heads,
            )

        elif model_name in [
            "mistral-community/pixtral-12b",
            "llava-hf/llava-v1.6-mistral-7b-hf",
        ]:
            if model_name == "mistral-community/pixtral-12b":
                model = LlavaForConditionalGeneration.from_pretrained(
                    model_name,
                    torch_dtype=torch_dtype,
                    device_map=device_map,
                    attn_implementation=attn_implementation,
                )
            elif model_name == "llava-hf/llava-v1.6-mistral-7b-hf":
                model = LlavaNextForConditionalGeneration.from_pretrained(
                    model_name,
                    torch_dtype=torch_dtype,
                    device_map=device_map,
                    attn_implementation=attn_implementation,
                )
            language_model = model.language_model
=======

        model, model_config = None, None

        if model_name in ["facebook/chameleon-7b", "facebook/chameleon-30b"]:
            model = ChameleonForConditionalGeneration.from_pretrained(
                model_name,
                torch_dtype=torch_dtype,
                device_map=device_map,
                attn_implementation=attn_implementation,
            )
            model_config = ModelFactory._create_model_config(model)

        elif model_name in ["mistral-community/pixtral-12b"]:
            model = LlavaForConditionalGeneration.from_pretrained(
                model_name,
                torch_dtype=torch_dtype,
                device_map=device_map,
                attn_implementation=attn_implementation,
            )
            model_config = ModelFactory._create_model_config(model, prefix="language_model.")
>>>>>>> ef09e79e

        elif model_name in ["Emu3-Chat", "Emu3-Gen", "Emu3-Stage1"]:
            raise NotImplementedError("Emu3 model not implemented yet")

        elif model_name in ["hf-internal-testing/tiny-random-LlamaForCausalLM"]:
            model = LlamaForCausalLM.from_pretrained(
                model_name, torch_dtype=torch_dtype, device_map=device_map
            )
<<<<<<< HEAD
            language_model = None

            model_config = ModelConfig(
                residual_stream_input_hook_name="model.layers[{}].input",
                residual_stream_hook_name="model.layers[{}].output",
                intermediate_stream_hook_name="model.layers[{}].post_attention_layernorm.output",
                attn_value_hook_name="model.layers[{}].self_attn.v_proj.output",
                attn_out_hook_name="model.layers[{}].self_attn.o_proj.output",
                attn_in_hook_name="model.layers[{}].self_attn.input",
                attn_matrix_hook_name="model.layers[{}].self_attn.attention_matrix_hook.output",
                attn_out_proj_weight="model.layers[{}].self_attn.o_proj.weight",
                attn_out_proj_bias="model.layers[{}].self_attn.o_proj.bias",
                embed_tokens="model.embed_tokens.input",
                num_hidden_layers=model.config.num_hidden_layers,
                num_attention_heads=model.config.num_attention_heads,
                hidden_size=model.config.hidden_size,
                num_key_value_heads=model.config.num_key_value_heads,
                num_key_value_groups=model.config.num_attention_heads
                // model.config.num_key_value_heads,
                head_dim=model.config.hidden_size // model.config.num_attention_heads,
            )
        elif model_name in ["CohereForAI/aya-101"]:
            model = T5ForConditionalGeneration.from_pretrained(
                model_name, torch_dtype=torch_dtype, device_map=device_map
            )
            language_model = None
            model_config = ModelConfig(
                residual_stream_input_hook_name="encoder.block[{}].input",
                residual_stream_hook_name="encoder.block[{}].output",
                intermediate_stream_hook_name="encoder.block[{}].layer[1].input",
                attn_value_hook_name="encoder.block[{}].layer[0].SelfAttention.v.output",
                attn_out_hook_name="encoder.block[{}].layer[0].SelfAttention.o.output",
                attn_in_hook_name="encoder.block[{}].layer[0].SelfAttention.input",
                attn_matrix_hook_name="encoder.block[{}].layer[0].SelfAttention.attention_matrix_hook.output",
                attn_out_proj_weight="encoder.block[{}].layer[0].SelfAttention.o.weight",
                attn_out_proj_bias="encoder.block[{}].layer[0].SelfAttention.o.bias",
                embed_tokens="encoder.embed_tokens",
                num_hidden_layers=model.config.num_layers,
                num_attention_heads=model.config.num_heads,
                hidden_size=model.config.d_model,
                num_key_value_heads=model.config.num_heads,
                num_key_value_groups=model.config.num_heads,
                head_dim=model.config.d_model // model.config.num_heads,
            )
=======
            model_config = ModelFactory._create_model_config(model)

>>>>>>> ef09e79e
        else:
            raise ValueError("Unsupported model_name")

        return model, language_model, model_config

    @staticmethod
    def _create_model_config(model, prefix="model."):
        return ModelConfig(
            residual_stream_input_hook_name=f"{prefix}layers[{{}}].input",
            residual_stream_hook_name=f"{prefix}layers[{{}}].output",
            intermediate_stream_hook_name=f"{prefix}layers[{{}}].post_attention_layernorm.output",
            attn_value_hook_name=f"{prefix}layers[{{}}].self_attn.v_proj.output",
            attn_out_hook_name=f"{prefix}layers[{{}}].self_attn.o_proj.output",
            attn_in_hook_name=f"{prefix}layers[{{}}].self_attn.input",
            attn_matrix_hook_name=f"{prefix}layers[{{}}].self_attn.attention_matrix_hook.output",
            attn_out_proj_weight=f"{prefix}layers[{{}}].self_attn.o_proj.weight",
            attn_out_proj_bias=f"{prefix}layers[{{}}].self_attn.o_proj.bias",
            embed_tokens=f"{prefix}embed_tokens.input",
            num_hidden_layers=model.config.num_hidden_layers,
            num_attention_heads=model.config.num_attention_heads,
            hidden_size=model.config.hidden_size,
            num_key_value_heads=model.config.num_key_value_heads,
            num_key_value_groups=model.config.num_attention_heads // model.config.num_key_value_heads,
            head_dim=model.config.hidden_size // model.config.num_attention_heads,
        )


class TokenizerFactory:
    r"""
    This class return the right tokenizer for the model. If the model is multimodal return is_a_process == True
    """
    @staticmethod
<<<<<<< HEAD
    def load_tokenizer(
        model_name: str, torch_dtype: torch.dtype, device_map: str
    ) -> Tuple[
        Union[
            LlamaTokenizer,
            LlamaTokenizerFast,
            PixtralProcessor,
            LlavaNextProcessor,
            T5TokenizerFast,
        ],
        bool,
    ]:
=======
    def load_tokenizer(model_name: str, torch_dtype: torch.dtype, device_map: str):
        r"""
        Load the tokenizer based on the model name.
        
        Args:
            model_name (str): Name of the model to load.
            torch_dtype (torch.dtype): Data type of the model.
            device_map (str): Device map for the model.
            
        Returns:
            processor (Tokenizer): Processor instance.
            is_a_processor (bool): True if the model is multimodal, False otherwise.
        """
>>>>>>> ef09e79e
        if model_name in ["facebook/chameleon-7b", "facebook/chameleon-30b"]:
            processor = ChameleonProcessor.from_pretrained(
                model_name,
                torch_dtype=torch_dtype,
                device_map=device_map,
            )
            is_a_processor = True
        elif model_name in ["meta-llama/Llama-3.2-1B", "meta-llama/Llama-3.2-3B"]:
            processor = LlamaTokenizerFast.from_pretrained(
                model_name,
                torch_dtype=torch_dtype,
                device_map=device_map,
            )
            is_a_processor = False
        elif model_name in ["mistral-community/pixtral-12b"]:
            processor = PixtralProcessor.from_pretrained(
                model_name,
                torch_dtype=torch_dtype,
                device_map=device_map,
            )
            is_a_processor = True
        elif model_name in ["llava-hf/llava-v1.6-mistral-7b-hf"]:
            processor = LlavaNextProcessor.from_pretrained(
                model_name,
                torch_dtype=torch_dtype,
                device_map=device_map,
            )
            is_a_processor = True
        elif model_name in ["Emu3-Chat", "Emu3-Gen", "Emu3-Stage1"]:
            raise NotImplementedError("Emu3 model not implemented yet")
        elif model_name in ["hf-internal-testing/tiny-random-LlamaForCausalLM"]:
            processor = LlamaTokenizer.from_pretrained(
                model_name,
                torch_dtype=torch_dtype,
                device_map=device_map,
            )
            is_a_processor = False
        elif model_name in ["CohereForAI/aya-101"]:
            processor = T5TokenizerFast.from_pretrained(
                model_name,
                torch_dtype=torch_dtype,
                device_map=device_map,
            )
            is_a_processor = False

        else:
            raise ValueError("Unsupported model_name")

        return processor, is_a_processor
<<<<<<< HEAD


SUPPORTED_TOKENS = [
    "last",
    "last-2",
    "last-3",
    "last-image",
    "end-image",
    "all-image",
    "all-text",
    "all",
    "special",
    "random-text",
    "random-image",
    "random-image-10",
]


class InputHandler:
    def __init__(self, model_name: str):
        self.model_name = model_name

    def prepare_inputs(
        self,
        batch_dict: Dict[str, torch.Tensor],
        device: Union[str, torch.device],
        torch_dtype: torch.dtype = torch.bfloat16,
    ):
        if self.model_name in [
            "facebook/chameleon-7b",
            "facebook/chameleon-30b",
            "mistral-community/pixtral-12b",
        ]:
            input_dict = {
                "input_ids": batch_dict["input_ids"],
                "attention_mask": batch_dict["attention_mask"],
                "pixel_values": batch_dict["pixel_values"].to(torch_dtype),
            }
        elif self.model_name in ["meta-llama/Llama-3.2-1B", "meta-llama/Llama-3.2-3B"]:
            input_dict = {
                "input_ids": batch_dict["input_ids"],
                "attention_mask": batch_dict["attention_mask"],
            }
        elif self.model_name in ["Emu3-Chat", "Emu3-Gen", "Emu3-Stage1"]:
            raise NotImplementedError("Emu3 model not implemented yet")
        elif self.model_name in ["hf-internal-testing/tiny-random-LlamaForCausalLM"]:
            input_dict = {
                "input_ids": batch_dict["input_ids"],
                "attention_mask": batch_dict["attention_mask"],
            }
        elif self.model_name in ["llava-hf/llava-v1.6-mistral-7b-hf"]:
            if "pixel_values" not in batch_dict:
                input_dict = {
                    "input_ids": batch_dict["input_ids"],
                    "attention_mask": batch_dict["attention_mask"],
                }
            else:
                input_dict = {
                    "input_ids": batch_dict["input_ids"],
                    "attention_mask": batch_dict["attention_mask"],
                    "pixel_values": batch_dict["pixel_values"],
                    "image_sizes": batch_dict["image_sizes"],
                }
        elif self.model_name in ["CohereForAI/aya-101"]:
            input_dict = {
                "input_ids": batch_dict["input_ids"],
                "decoder_input_ids": batch_dict["input_ids"],
                "attention_mask": batch_dict["attention_mask"],
            }
        else:
            raise ValueError(f"Unsupported model_name: {self.model_name}")
        input_dict = {k: v.to(device) for k, v in input_dict.items()}
        return input_dict

    def get_input_ids(
        self,
        input_dict: Dict[str, torch.Tensor],
    ):
        return input_dict["input_ids"]
=======
>>>>>>> ef09e79e
<|MERGE_RESOLUTION|>--- conflicted
+++ resolved
@@ -17,20 +17,6 @@
 from typing import List, Literal, Union, Dict, Optional, Tuple
 import torch
 import yaml
-
-SUPPORTED_MODELS = {
-    "mistral-community/pixtral-12b": ("[IMG]", "[BREAK]", "[IMG_END]"),
-    "Emu3-Chat": ("<|image start|>", None, "<|image end|>"),
-    "Emu3-Gen": ("<|image start|>", None, "<|image end|>"),
-    "Emu3-Stage1": ("<|image start|>", None, "<|image end|>"),
-    "facebook/chameleon-7b": ("<racm3:break>", None, "<eoss>"),
-    "facebook/chameleon-30b": ("<racm3:break>", None, "<eoss>"),
-    "hf-internal-testing/tiny-random-LlamaForCausalLM": (None, None, None),
-    "CohereForAI/aya-101": (None, None, None),
-    "meta-llama/Llama-3.2-1B": (None, None, None),
-    "meta-llama/Llama-3.2-3B": (None, None, None),
-    "llava-hf/llava-v1.6-mistral-7b-hf": ("<image>", None, None),
-}
 
 
 @dataclass
@@ -127,29 +113,13 @@
                 "Using an attention type different from eager could have unexpected behavior in some experiments!",
                 "WARNING",
             )
-<<<<<<< HEAD
-        if model_name in [
-            "facebook/chameleon-7b",
-            "facebook/chameleon-30b",
-            "meta-llama/Llama-3.2-1B",
-            "meta-llama/Llama-3.2-3B",
-        ]:
-            if model_name in ["meta-llama/Llama-3.2-1B", "meta-llama/Llama-3.2-3B"]:
-                model = LlamaForCausalLM.from_pretrained(
-                    model_name,
-                    torch_dtype=torch_dtype,
-                    device_map=device_map,
-                    attn_implementation=attn_implementation,
-                )
-                language_model = None
-            elif model_name in ["facebook/chameleon-7b", "facebook/chameleon-30b"]:
-                model = ChameleonForConditionalGeneration.from_pretrained(
-                    model_name,
-                    torch_dtype=torch_dtype,
-                    device_map=device_map,
-                    attn_implementation=attn_implementation,
-                )
-                language_model = None
+        if model_name in ["facebook/chameleon-7b", "facebook/chameleon-30b"]:
+            model = ChameleonForConditionalGeneration.from_pretrained(
+                model_name,
+                torch_dtype=torch_dtype,
+                device_map=device_map,
+                attn_implementation=attn_implementation,
+            )
             model_config = ModelConfig(
                 residual_stream_input_hook_name="model.layers[{}].input",
                 residual_stream_hook_name="model.layers[{}].output",
@@ -189,28 +159,7 @@
                     attn_implementation=attn_implementation,
                 )
             language_model = model.language_model
-=======
-
-        model, model_config = None, None
-
-        if model_name in ["facebook/chameleon-7b", "facebook/chameleon-30b"]:
-            model = ChameleonForConditionalGeneration.from_pretrained(
-                model_name,
-                torch_dtype=torch_dtype,
-                device_map=device_map,
-                attn_implementation=attn_implementation,
-            )
-            model_config = ModelFactory._create_model_config(model)
-
-        elif model_name in ["mistral-community/pixtral-12b"]:
-            model = LlavaForConditionalGeneration.from_pretrained(
-                model_name,
-                torch_dtype=torch_dtype,
-                device_map=device_map,
-                attn_implementation=attn_implementation,
-            )
             model_config = ModelFactory._create_model_config(model, prefix="language_model.")
->>>>>>> ef09e79e
 
         elif model_name in ["Emu3-Chat", "Emu3-Gen", "Emu3-Stage1"]:
             raise NotImplementedError("Emu3 model not implemented yet")
@@ -219,55 +168,15 @@
             model = LlamaForCausalLM.from_pretrained(
                 model_name, torch_dtype=torch_dtype, device_map=device_map
             )
-<<<<<<< HEAD
-            language_model = None
-
-            model_config = ModelConfig(
-                residual_stream_input_hook_name="model.layers[{}].input",
-                residual_stream_hook_name="model.layers[{}].output",
-                intermediate_stream_hook_name="model.layers[{}].post_attention_layernorm.output",
-                attn_value_hook_name="model.layers[{}].self_attn.v_proj.output",
-                attn_out_hook_name="model.layers[{}].self_attn.o_proj.output",
-                attn_in_hook_name="model.layers[{}].self_attn.input",
-                attn_matrix_hook_name="model.layers[{}].self_attn.attention_matrix_hook.output",
-                attn_out_proj_weight="model.layers[{}].self_attn.o_proj.weight",
-                attn_out_proj_bias="model.layers[{}].self_attn.o_proj.bias",
-                embed_tokens="model.embed_tokens.input",
-                num_hidden_layers=model.config.num_hidden_layers,
-                num_attention_heads=model.config.num_attention_heads,
-                hidden_size=model.config.hidden_size,
-                num_key_value_heads=model.config.num_key_value_heads,
-                num_key_value_groups=model.config.num_attention_heads
-                // model.config.num_key_value_heads,
-                head_dim=model.config.hidden_size // model.config.num_attention_heads,
-            )
+            model_config = ModelFactory._create_model_config(model)
+            
         elif model_name in ["CohereForAI/aya-101"]:
             model = T5ForConditionalGeneration.from_pretrained(
                 model_name, torch_dtype=torch_dtype, device_map=device_map
             )
             language_model = None
-            model_config = ModelConfig(
-                residual_stream_input_hook_name="encoder.block[{}].input",
-                residual_stream_hook_name="encoder.block[{}].output",
-                intermediate_stream_hook_name="encoder.block[{}].layer[1].input",
-                attn_value_hook_name="encoder.block[{}].layer[0].SelfAttention.v.output",
-                attn_out_hook_name="encoder.block[{}].layer[0].SelfAttention.o.output",
-                attn_in_hook_name="encoder.block[{}].layer[0].SelfAttention.input",
-                attn_matrix_hook_name="encoder.block[{}].layer[0].SelfAttention.attention_matrix_hook.output",
-                attn_out_proj_weight="encoder.block[{}].layer[0].SelfAttention.o.weight",
-                attn_out_proj_bias="encoder.block[{}].layer[0].SelfAttention.o.bias",
-                embed_tokens="encoder.embed_tokens",
-                num_hidden_layers=model.config.num_layers,
-                num_attention_heads=model.config.num_heads,
-                hidden_size=model.config.d_model,
-                num_key_value_heads=model.config.num_heads,
-                num_key_value_groups=model.config.num_heads,
-                head_dim=model.config.d_model // model.config.num_heads,
-            )
-=======
-            model_config = ModelFactory._create_model_config(model)
-
->>>>>>> ef09e79e
+            model_config = ModelFactory._create_model_config(model, prefix="encoder.")
+
         else:
             raise ValueError("Unsupported model_name")
 
@@ -294,26 +203,38 @@
             head_dim=model.config.hidden_size // model.config.num_attention_heads,
         )
 
+        else:
+            raise ValueError("Unsupported model_name")
+
+        return model, model_config
+
+    @staticmethod
+    def _create_model_config(model, prefix="model."):
+        return ModelConfig(
+            residual_stream_input_hook_name=f"{prefix}layers[{{}}].input",
+            residual_stream_hook_name=f"{prefix}layers[{{}}].output",
+            intermediate_stream_hook_name=f"{prefix}layers[{{}}].post_attention_layernorm.output",
+            attn_value_hook_name=f"{prefix}layers[{{}}].self_attn.v_proj.output",
+            attn_out_hook_name=f"{prefix}layers[{{}}].self_attn.o_proj.output",
+            attn_in_hook_name=f"{prefix}layers[{{}}].self_attn.input",
+            attn_matrix_hook_name=f"{prefix}layers[{{}}].self_attn.attention_matrix_hook.output",
+            attn_out_proj_weight=f"{prefix}layers[{{}}].self_attn.o_proj.weight",
+            attn_out_proj_bias=f"{prefix}layers[{{}}].self_attn.o_proj.bias",
+            embed_tokens=f"{prefix}embed_tokens.input",
+            num_hidden_layers=model.config.num_hidden_layers,
+            num_attention_heads=model.config.num_attention_heads,
+            hidden_size=model.config.hidden_size,
+            num_key_value_heads=model.config.num_key_value_heads,
+            num_key_value_groups=model.config.num_attention_heads // model.config.num_key_value_heads,
+            head_dim=model.config.hidden_size // model.config.num_attention_heads,
+        )
+
 
 class TokenizerFactory:
     r"""
     This class return the right tokenizer for the model. If the model is multimodal return is_a_process == True
     """
     @staticmethod
-<<<<<<< HEAD
-    def load_tokenizer(
-        model_name: str, torch_dtype: torch.dtype, device_map: str
-    ) -> Tuple[
-        Union[
-            LlamaTokenizer,
-            LlamaTokenizerFast,
-            PixtralProcessor,
-            LlavaNextProcessor,
-            T5TokenizerFast,
-        ],
-        bool,
-    ]:
-=======
     def load_tokenizer(model_name: str, torch_dtype: torch.dtype, device_map: str):
         r"""
         Load the tokenizer based on the model name.
@@ -327,7 +248,6 @@
             processor (Tokenizer): Processor instance.
             is_a_processor (bool): True if the model is multimodal, False otherwise.
         """
->>>>>>> ef09e79e
         if model_name in ["facebook/chameleon-7b", "facebook/chameleon-30b"]:
             processor = ChameleonProcessor.from_pretrained(
                 model_name,
@@ -377,7 +297,6 @@
             raise ValueError("Unsupported model_name")
 
         return processor, is_a_processor
-<<<<<<< HEAD
 
 
 SUPPORTED_TOKENS = [
@@ -456,6 +375,4 @@
         self,
         input_dict: Dict[str, torch.Tensor],
     ):
-        return input_dict["input_ids"]
-=======
->>>>>>> ef09e79e
+        return input_dict["input_ids"]