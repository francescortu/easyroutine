# This file contains the TokenIndex class which is used to categorize tokens and get the index of tokens in the string tokens
from typing import Dict, List, Optional, Tuple, Union
from typing_extensions import Literal
import random
import yaml


# Load the YAML configuration file
def load_config(yaml_file: str) -> dict:
    with open(yaml_file, "r") as file:
        return yaml.safe_load(file)

<<<<<<< HEAD
config = load_config("easyroutine/easyroutine/interpretability/config/config.yaml")
=======

config = load_config("easyroutine/interpretability/config/config.yaml")
>>>>>>> 2de036dc

SUPPORTED_MODELS = config["models"]
SUPPORTED_TOKENS = config["token_position"]


class TokenIndex:
    r"""
    TokenIndex is one of the core class of the interpretability module.
    It is used to find the right indexes that correspond to the tokens in the input of the model.
    In this way we are able to extract the right hidden states and attention weights, based on the tokens we are interested in.
    It support mixed modalities inputs, with both text and images.

    """

    def __init__(
        self,
        model_name: str,
        pivot_positions: Optional[List[int]] = None,
        pivot_tokens: Optional[List[str]] = None,
    ):
        r"""
        Args:
            model_name: str (required): the name of the model
            pivot_positions: List[int] (optional): a list of integers that represent the positions where to split the tokens.
            pivot_tokens: List[str] (optional): a list of strings that represent the tokens where to split the tokens.


        The pivot_positions and pivot_tokens are mutually exclusive.
        The idea of the split is the following. Immagine to have an input string of tokens like this: ["I", "love", "cats", "and", "dogs". "What", "about", "you?"]
        Then, i want to extract/ablate/intervene on the second sentence. I can do it by specifying the pivot_positions=[5] or pivot_tokens=["What"].
        In this way, the tokens will be split in two groups: ["I", "love", "cats", "and"] and ["dogs", "What", "about", "you?"] with names "inputs-partition-0" and "inputs-partition-1".
        """
        self.model_name = model_name
        self.pivot_tokens = pivot_tokens
        self.pivot_positions = sorted(pivot_positions) if pivot_positions else []

    def find_occurrences(self, lst: List[str], target: str) -> List[int]:
        return [i for i, x in enumerate(lst) if x == target]

    def categorize_tokens(self, string_tokens: List[str]) -> Dict[str, List[int]]:
        if self.model_name not in SUPPORTED_MODELS:
            raise ValueError("Unsupported model_name")

        start_image_token, special, end_image_token = SUPPORTED_MODELS[self.model_name]

        image_start_tokens, image_end_tokens, image_tokens, last_line_image_tokens = (
            [],
            [],
            [],
            [],
        )
        text_tokens, special_tokens = [], []

        in_image_sequence = False

        for i, token in enumerate(string_tokens):
            if token == start_image_token and not in_image_sequence:
                in_image_sequence = True
                image_start_tokens.append(i)
            elif in_image_sequence and token == end_image_token:
                in_image_sequence = False
                image_end_tokens.append(i)
                last_line_image_tokens.append(i - 1)
            elif in_image_sequence and special and token == special:
                special_tokens.append(i)
            elif in_image_sequence:
                image_tokens.append(i)
            else:
                text_tokens.append(i)

        tokens_group, positions_group = self.group_tokens(string_tokens)

        position_dict = {
            f"inputs-partition-{i}": positions_group[i] for i in positions_group
        }

        return {
            "image_start": image_start_tokens,
            "image_end": image_end_tokens,
            "image": image_tokens,
            "last_line_image": last_line_image_tokens,
            "text": text_tokens,
            "special": special_tokens,
            "all": list(range(len(string_tokens))),
            **position_dict,
        }

    def group_tokens(
        self, string_tokens: List[str]
    ) -> Tuple[Dict[int, List[str]], Dict[int, List[int]]]:
        if self.pivot_tokens:
            return self.group_tokens_by_pivot_tokens(string_tokens)
        elif self.pivot_positions:
            return self.group_tokens_by_positions(string_tokens)
        else:
            return {0: string_tokens}, {0: list(range(len(string_tokens)))}

    def group_tokens_by_positions(
        self, string_tokens: List[str]
    ) -> Tuple[Dict[int, List[str]], Dict[int, List[int]]]:
        tokens_group, positions_group = {}, {}
        for i, pos in enumerate(self.pivot_positions):
            if i == 0:
                positions_group[i] = [0, pos]
            else:
                positions_group[i] = [self.pivot_positions[i - 1], pos]
        positions_group[len(self.pivot_positions)] = [
            self.pivot_positions[-1],
            len(string_tokens),
        ]

        # modify the positions_group to include all the indexes and not just the start and end
        for i in range(len(positions_group)):
            positions_group[i] = list(
                range(positions_group[i][0], positions_group[i][1])
            )

        for i, group in positions_group.items():
            tokens_group[i] = string_tokens[group[0] : group[1]]

        return tokens_group, positions_group

    def group_tokens_by_pivot_tokens(
        self, string_tokens: List[str]
    ) -> Tuple[Dict[int, List[str]], Dict[int, List[int]]]:
        tokens_group, positions_group = {}, {}
        current_group = 0
        start_pos = 0

        for i, token in enumerate(string_tokens):
            if isinstance(self.pivot_tokens, list) and token in self.pivot_tokens:
                positions_group[current_group] = [start_pos, i]
                tokens_group[current_group] = string_tokens[start_pos:i]
                current_group += 1
                start_pos = i + 1

        positions_group[current_group] = [start_pos, len(string_tokens)]
        tokens_group[current_group] = string_tokens[start_pos:]

        return tokens_group, positions_group

    def get_token_index(
        self,
        tokens: List[str],
        string_tokens: List[str],
        return_type: Literal["list", "dict", "all"] = "list",
    ) -> Union[List[int], Dict, Tuple[List[int], Dict]]:
        r"""
        Main interface to get the indexes of the tokens in the input string tokens.
        Args:
            tokens: List[str] (required): a list of strings that represent the tokens we are interested in.
            string_tokens: List[str] (required): a list of strings that represent the input tokens.
            return_type: Literal["list", "int", "dict"] (optional): the type of the return value.
                If "list" it returns a list of integers, if "int" it returns an integer, if "dict" it returns a dictionary.

        Returns:
            tokens_positions: Union[List[int], int, Dict]: the indexes of the tokens in the input string tokens in the format specified by return_type.

        Supported tokens:
            - `last`: the last token of the input sequence
            - `last-2`: the second last token of the input sequence
            - `last-4`: the fourth last token of the input sequence
            - `last-image`: the last token of the image sequence
            - `end-image`: the end token of the image sequence
            - `all-text`: all the tokens of the text sequence
            - `all`: all the tokens of the input sequence
            - `all-image`: all the tokens of the image sequence
            - `special`: special list of tokens based on the model
            - `random-text`: a random token from the text sequence
            - `random-image`: a random token from the image sequence
            - `random-text-n`: n random tokens from the text sequence
            - `random-image-n`: n random tokens from the image sequence
            - `inputs-partition-i`: the i-th group of tokens based on the pivot_positions or pivot_tokens
            - `random-inputs-partition-i`: a random token from the i-th group of tokens based on the pivot_positions or pivot_tokens

        Examples:
            >>> string_tokens = ["start-image", "img1", "img2", "end-image", I", "love", "cats", "and", "dogs", "What", "about", "you?"]
            >>> tokens = ["end-image", "all-text", "last", "inputs-partition-1", "inputs-partition-2"]
            >>> TokenIndex("facebook/Chameleon-7b", pivot_tokens = ["cats", "dogs"]).get_token_index(tokens, string_tokens, return_type="dict")
            {'end-image': [3], 'all-text': [4, 5, 6, 7, 8, 9, 10, 11], 'last': [-1], "inputs-partition-1": [7,8], "inputs-partition-2": [9, 10, 11]}
        """
        if not all(
            token in SUPPORTED_TOKENS
            or token.startswith("inputs-partition-")
            or token.startswith("random-inputs-partition-")
            for token in tokens
        ):
            raise ValueError(
                f"Unsupported token type: {tokens}. Supported tokens are: {SUPPORTED_TOKENS} and inputs-partition-0, inputs-partition-1, etc or random-inputs-partition-0, random-inputs-partition-1, etc"
            )

        # Check if pivot_positions is required but not provided
        if self.pivot_positions is None and any(
            token.startswith("inputs-partition-")
            or token.startswith("random-inputs-partition-")
            for token in tokens
        ):
            raise ValueError(
                "pivot_positions cannot be None when a group position token is requested"
            )

        token_indexes = self.categorize_tokens(string_tokens)
        tokens_positions = self.get_tokens_positions(tokens, token_indexes)

        # if return_type == "int":
        #     if len(tokens_positions) > 1:
        #         raise ValueError(
        #             "More than one token requested: return_type should be list, got int"
        #         )
        #     return tokens_positions[0]
        if return_type == "dict":
            return self.get_token_dict(token_indexes)
        if return_type == "all":
            return tokens_positions, self.get_token_dict(token_indexes)
        return tokens_positions

    def get_tokens_positions(
        self, tokens: List[str], token_indexes: Dict[str, List[int]]
    ) -> List[int]:
        tokens_positions = []
        position_dict = {
            k: v for k, v in token_indexes.items() if k.startswith("inputs-partition-")
        }
        random_position_dict = {
            f"random-{k}": random.sample(v, 1) for k, v in position_dict.items()
        }

        for token in tokens:
            if token.startswith("random-inputs-partition-"):
                group, n = self.parse_random_group_token(token)
                random_position_dict[token] = random.sample(
                    position_dict[f"inputs-partition-{group}"], int(n)
                )
            elif token.startswith("random-image"):
                n = token.split("-")[-1]
                random_position_dict[token] = random.sample(
                    token_indexes["image"], int(n) if n else 1
                )

        token_dict = self.get_token_dict(token_indexes, random_position_dict)

        for token in tokens:
            if token_dict[token] is not None:
                tokens_positions.extend(token_dict[token])  # type: ignore

        return tokens_positions

    def parse_random_group_token(self, token: str) -> Tuple[str, int]:
        group_and_n = token.split("-")[2:]
        if len(group_and_n) > 1:
            group, n = group_and_n
        else:
            group = group_and_n[0]
            n = 1
        return group, int(n)

    def get_token_dict(
        self,
        token_indexes: Dict[str, List[int]],
        random_position_dict: Dict[str, List[int]] = {},
    ) -> Dict[str, Optional[List[int]]]:
        return {
            "last": [-1],
            "last-2": [-2],
            "last-4": [-4],
            "last-image": token_indexes["last_line_image"],
            "end-image": token_indexes["image_end"],
            "all-text": token_indexes["text"],
            "all": token_indexes["all"],
            "all-image": token_indexes["image"],
            "special": token_indexes["special"],
            "random-text": None
            if len(token_indexes["text"]) == 0
            else [random.choice(token_indexes["text"])],
            "random-image": None
            if len(token_indexes["image"]) == 0
            else [random.choice(token_indexes["image"])],
            "special-pixtral": [1052, 1051, 1038, 991, 1037, 1047],
            **{
                k: v
                for k, v in token_indexes.items()
                if k.startswith("inputs-partition-")
            },
            **random_position_dict,
        }


# from typing import Dict, List, Optional, Union, Literal, Tuple
# import random
# from easyroutine.interpretability.models import SUPPORTED_MODELS, SUPPORTED_TOKENS

# class TokenIndex:
#     def __init__(
#         self,
#         model_name: str,
#         pivot_positions: Optional[List[int]] = None,
#         pivot_tokens: Optional[List[str]] = None,
#     ):
#         self.model_name = model_name
#         self.pivot_tokens = pivot_tokens
#         self.pivot_positions = sorted(pivot_positions) if pivot_positions else []

#     def find_occurrences(self, lst: List[str], target: str) -> List[int]:
#         return [i for i, x in enumerate(lst) if x == target]

#     def categorize_tokens(self, string_tokens: List[str]) -> Dict[str, List[int]]:
#         if self.model_name not in SUPPORTED_MODELS:
#             raise ValueError("Unsupported model_name")

#         start_image_token, special, end_image_token = SUPPORTED_MODELS[self.model_name]

#         image_start_tokens, image_end_tokens, image_tokens, last_line_image_tokens = (
#             [],
#             [],
#             [],
#             [],
#         )
#         text_tokens, special_tokens = [], []

#         in_image_sequence = False

#         for i, token in enumerate(string_tokens):
#             if token == start_image_token and not in_image_sequence:
#                 in_image_sequence = True
#                 image_start_tokens.append(i)
#             elif in_image_sequence and token == end_image_token:
#                 in_image_sequence = False
#                 image_end_tokens.append(i)
#                 last_line_image_tokens.append(i - 1)
#             elif in_image_sequence and special and token == special:
#                 special_tokens.append(i)
#             elif in_image_sequence:
#                 image_tokens.append(i)
#             elif token == start_image_token:
#             # Handle the case where there is no distinct start and end token
#                 image_tokens.append(i)
#             else:
#                 # Handle the case where there is no distinct start and end token
#                 if len(image_tokens) > 0 and len(image_end_tokens) == 0:
#                     image_tokens.append(i-1)
#                     last_line_image_tokens.append(i-2)
#                 text_tokens.append(i)


#         tokens_group, positions_group = self.group_tokens(string_tokens)

#         position_dict = {
#             f"inputs-partition-{i}": positions_group[i] for i in positions_group
#         }

#         return {
#             "image_start": image_start_tokens,
#             "image_end": image_end_tokens,
#             "image": image_tokens,
#             "last_line_image": last_line_image_tokens,
#             "text": text_tokens,
#             "special": special_tokens,
#             **position_dict,
#         }

#     def group_tokens(
#         self, string_tokens: List[str]
#     ) -> (Dict[int, List[str]], Dict[int, List[int]]):
#         if self.pivot_tokens:
#             return self.group_tokens_by_pivot_tokens(string_tokens)
#         elif self.pivot_positions:
#             return self.group_tokens_by_positions(string_tokens)
#         else:
#             return {0: string_tokens}, {0: list(range(len(string_tokens)))}

#     def group_tokens_by_positions(
#         self, string_tokens: List[str]
#     ) -> (Dict[int, List[str]], Dict[int, List[int]]):
#         tokens_group, positions_group = {}, {}
#         for i, pos in enumerate(self.pivot_positions):
#             if i == 0:
#                 positions_group[i] = [0, pos]
#             else:
#                 positions_group[i] = [self.pivot_positions[i - 1], pos]
#         positions_group[len(self.pivot_positions)] = [
#             self.pivot_positions[-1],
#             len(string_tokens),
#         ]

#         # modify the positions_group to include all the indexes and not just the start and end
#         for i in range(len(positions_group)):
#             positions_group[i] = list(
#                 range(positions_group[i][0], positions_group[i][1])
#             )

#         for i, group in positions_group.items():
#             tokens_group[i] = string_tokens[group[0] : group[1]]

#         return tokens_group, positions_group

#     def group_tokens_by_pivot_tokens(
#         self, string_tokens: List[str]
#     ) -> (Dict[int, List[str]], Dict[int, List[int]]):
#         tokens_group, positions_group = {}, {}
#         current_group = 0
#         start_pos = 0

#         for i, token in enumerate(string_tokens):
#             if token in self.pivot_tokens:
#                 positions_group[current_group] = [start_pos, i]
#                 tokens_group[current_group] = string_tokens[start_pos:i]
#                 current_group += 1
#                 start_pos = i + 1

#         positions_group[current_group] = [start_pos, len(string_tokens)]
#         tokens_group[current_group] = string_tokens[start_pos:]

#         return tokens_group, positions_group

#     def get_token_index(
#         self,
#         tokens: List[str],
#         string_tokens: List[str],
#         return_type: Literal["list", "int", "dict", "all"] = "all",
#     ) -> Union[List[int], int, Dict]:
#         if not all(
#             token in SUPPORTED_TOKENS
#             or token.startswith("inputs-partition-")
#             or token.startswith("random-inputs-partition-")
#             for token in tokens
#         ):
#             raise ValueError(
#                 f"Unsupported token type: {tokens}. Supported tokens are: {SUPPORTED_TOKENS} and inputs-partition-0, inputs-partition-1, etc or random-inputs-partition-0, random-inputs-partition-1, etc"
#             )

#         # Check if pivot_positions is required but not provided
#         if self.pivot_positions is None and any(
#             token.startswith("inputs-partition-")
#             or token.startswith("random-inputs-partition-")
#             for token in tokens
#         ):
#             raise ValueError(
#                 "pivot_positions cannot be None when a group position token is requested"
#             )

#         token_indexes = self.categorize_tokens(string_tokens)
#         tokens_positions, token_dict = self.get_tokens_positions(tokens, token_indexes)

#         if return_type == "int":
#             if len(tokens_positions) > 1:
#                 raise ValueError(
#                     "More than one token requested: return_type should be list, got int"
#                 )
#             return tokens_positions[0]
#         if return_type == "dict":
#             return token_dict
#         if return_type == "all":
#             return tokens_positions, token_dict
#         return tokens_positions

#     def get_tokens_positions(
#         self, tokens: List[str], token_indexes: Dict[str, List[int]]
#     ) -> Tuple[List[int], Dict]:
#         tokens_positions = []
#         position_dict = {
#             k: v for k, v in token_indexes.items() if k.startswith("inputs-partition-")
#         }
#         random_position_dict = {
#             f"random-{k}": random.sample(v, 1) for k, v in position_dict.items()
#         }

#         for token in tokens:
#             if token.startswith("random-inputs-partition-"):
#                 group, n = self.parse_random_group_token(token)
#                 random_position_dict[token] = random.sample(
#                     position_dict[f"inputs-partition-{group}"], int(n)
#                 )
#             elif token.startswith("random-image"):
#                 n = token.split("-")[-1]
#                 random_position_dict[token] = random.sample(
#                     token_indexes["image"], int(n) if n else 1
#                 )

#         token_dict = self.get_token_dict(token_indexes, random_position_dict)

#         for token in tokens:
#             tokens_positions.extend(token_dict[token])

#         return tokens_positions, token_dict

#     def parse_random_group_token(self, token: str) -> (str, int):
#         group_and_n = token.split("-")[3:]
#         if len(group_and_n) > 1:
#             group, n = group_and_n
#         else:
#             group = group_and_n[0]
#             n = 1
#         return group, int(n)

#     def get_token_dict(
#         self,
#         token_indexes: Dict[str, List[int]],
#         random_position_dict: Dict[str, List[int]] = {},
#     ) -> Dict[str, List[int]]:
#         return {
#             "last": [-1],
#             "last-2": [-2],
#             "last-4": [-4],
#             "last-image": token_indexes["last_line_image"],
#             "end-image": token_indexes["image_end"],
#             "all-text": token_indexes["text"],
#             "all": list(range(len(token_indexes["text"]))),
#             "all-image": token_indexes["image"],
#             "special": token_indexes["special"],
#             "random-text": None
#             if len(token_indexes["text"]) == 0
#             else [random.choice(token_indexes["text"])],
#             "random-image": None
#             if len(token_indexes["image"]) == 0
#             else [random.choice(token_indexes["image"])],
#             "special-pixtral": [1052, 1051, 1038, 991, 1037, 1047],
#             **{
#                 k: v
#                 for k, v in token_indexes.items()
#                 if k.startswith("inputs-partition-")
#             },
#             **random_position_dict,
#         }<|MERGE_RESOLUTION|>--- conflicted
+++ resolved
@@ -10,12 +10,7 @@
     with open(yaml_file, "r") as file:
         return yaml.safe_load(file)
 
-<<<<<<< HEAD
 config = load_config("easyroutine/easyroutine/interpretability/config/config.yaml")
-=======
-
-config = load_config("easyroutine/interpretability/config/config.yaml")
->>>>>>> 2de036dc
 
 SUPPORTED_MODELS = config["models"]
 SUPPORTED_TOKENS = config["token_position"]
