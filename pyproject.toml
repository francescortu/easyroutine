--- conflicted
+++ resolved
@@ -13,16 +13,11 @@
 pandas = "^2.0.0"
 numpy = "^2.1.3"
 einops = "^0.8.0"
-<<<<<<< HEAD
 pytest = "^8.3.3"
 python-dotenv = "^1.0.1"
 accelerate = "^1.1.1"
-
-=======
 torch = "2.4.0"
-transformers = {path = "transformers", develop = true}
 pyyaml = "^6.0.2"
->>>>>>> ef09e79e
 
 
 [build-system]
